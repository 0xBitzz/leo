// Copyright (C) 2019-2020 Aleo Systems Inc.
// This file is part of the Leo library.

// The Leo library is free software: you can redistribute it and/or modify
// it under the terms of the GNU General Public License as published by
// the Free Software Foundation, either version 3 of the License, or
// (at your option) any later version.

// The Leo library is distributed in the hope that it will be useful,
// but WITHOUT ANY WARRANTY; without even the implied warranty of
// MERCHANTABILITY or FITNESS FOR A PARTICULAR PURPOSE. See the
// GNU General Public License for more details.

// You should have received a copy of the GNU General Public License
// along with the Leo library. If not, see <https://www.gnu.org/licenses/>.

use crate::{
    CircuitVariableDefinition,
    GroupValue,
    Identifier,
    IntegerType,
    RangeOrExpression,
    Span,
    SpreadOrExpression,
};
use leo_ast::{
    access::{Access, AssigneeAccess},
    common::{Assignee, Identifier as AstIdentifier},
    expressions::{
        ArrayInitializerExpression,
        ArrayInlineExpression,
        BinaryExpression,
        CircuitInlineExpression,
        Expression as AstExpression,
        PostfixExpression,
        TernaryExpression,
        UnaryExpression,
    },
    operations::{BinaryOperation, UnaryOperation},
    values::{
        AddressValue,
        BooleanValue,
        FieldValue,
        GroupValue as AstGroupValue,
        IntegerValue,
        NumberValue as AstNumber,
        PositiveNumber as AstPositiveNumber,
        Value,
    },
};
use leo_input::{types::ArrayDimensions as InputArrayDimensions, values::PositiveNumber as InputAstPositiveNumber};

use leo_ast::{expressions::TupleExpression, types::ArrayDimensions};
use serde::{Deserialize, Serialize};
use std::fmt;

/// Expression that evaluates to a value
#[derive(Debug, Clone, PartialEq, Eq, Serialize, Deserialize)]
pub enum Expression {
    // Identifier
    Identifier(Identifier),

    // Values
    Address(String, Span),
    Boolean(String, Span),
    Field(String, Span),
    Group(Box<GroupValue>),
    Implicit(String, Span),
    Integer(IntegerType, String, Span),

    // Number operations
<<<<<<< HEAD
    Add(Box<Expression>, Box<Expression>, Span),
    Sub(Box<Expression>, Box<Expression>, Span),
    Mul(Box<Expression>, Box<Expression>, Span),
    Div(Box<Expression>, Box<Expression>, Span),
    Pow(Box<Expression>, Box<Expression>, Span),
    Negate(Box<Expression>, Span),

    // Boolean operations
    Not(Box<Expression>, Span),
    Or(Box<Expression>, Box<Expression>, Span),
    And(Box<Expression>, Box<Expression>, Span),
    Eq(Box<Expression>, Box<Expression>, Span),
    Ge(Box<Expression>, Box<Expression>, Span),
    Gt(Box<Expression>, Box<Expression>, Span),
    Le(Box<Expression>, Box<Expression>, Span),
    Lt(Box<Expression>, Box<Expression>, Span),
=======
    Add(Box<(Expression, Expression)>, Span),
    Sub(Box<(Expression, Expression)>, Span),
    Mul(Box<(Expression, Expression)>, Span),
    Div(Box<(Expression, Expression)>, Span),
    Pow(Box<(Expression, Expression)>, Span),

    // Boolean operations
    Not(Box<Expression>, Span),
    Negate(Box<Expression>, Span),
    Or(Box<(Expression, Expression)>, Span),
    And(Box<(Expression, Expression)>, Span),
    Eq(Box<(Expression, Expression)>, Span),
    Ge(Box<(Expression, Expression)>, Span),
    Gt(Box<(Expression, Expression)>, Span),
    Le(Box<(Expression, Expression)>, Span),
    Lt(Box<(Expression, Expression)>, Span),
>>>>>>> 6ed436c3

    // Conditionals
    // (conditional, first_value, second_value, span)
    IfElse(Box<(Expression, Expression, Expression)>, Span),

    // Arrays
    // (array_elements, span)
    Array(Vec<SpreadOrExpression>, Span),
    // (array_name, range, span)
    ArrayAccess(Box<(Expression, RangeOrExpression)>, Span),

    // Tuples
    // (tuple_elements, span)
    Tuple(Vec<Expression>, Span),
    // (tuple_name, index, span)
    TupleAccess(Box<Expression>, usize, Span),

    // Circuits
    // (defined_circuit_name, circuit_members, span)
    Circuit(Identifier, Vec<CircuitVariableDefinition>, Span),
    // (declared_circuit name, circuit_member_name, span)
    CircuitMemberAccess(Box<Expression>, Identifier, Span),
    // (defined_circuit name, circuit_static_function_name, span)
    CircuitStaticFunctionAccess(Box<Expression>, Identifier, Span),

    // Functions
    // (declared_function_name, function_arguments, span)
    FunctionCall(Box<Expression>, Vec<Expression>, Span),
    // (core_function_name, function_arguments, span)
    CoreFunctionCall(String, Vec<Expression>, Span),
}

impl Expression {
    pub fn set_span(&mut self, new_span: Span) {
        match self {
            Expression::Field(_, old_span) => *old_span = new_span,
            Expression::Group(value) => value.set_span(new_span),

            Expression::Add(_, old_span) => *old_span = new_span,
            Expression::Sub(_, old_span) => *old_span = new_span,
            Expression::Mul(_, old_span) => *old_span = new_span,
            Expression::Div(_, old_span) => *old_span = new_span,
            Expression::Pow(_, old_span) => *old_span = new_span,

            Expression::Not(_, old_span) => *old_span = new_span,
            Expression::Or(_, old_span) => *old_span = new_span,
            Expression::And(_, old_span) => *old_span = new_span,
            Expression::Eq(_, old_span) => *old_span = new_span,
            Expression::Ge(_, old_span) => *old_span = new_span,
            Expression::Gt(_, old_span) => *old_span = new_span,
            Expression::Le(_, old_span) => *old_span = new_span,
            Expression::Lt(_, old_span) => *old_span = new_span,

            Expression::IfElse(_, old_span) => *old_span = new_span,
            Expression::Array(_, old_span) => *old_span = new_span,
            Expression::ArrayAccess(_, old_span) => *old_span = new_span,

            Expression::Tuple(_, old_span) => *old_span = new_span,
            Expression::TupleAccess(_, _, old_span) => *old_span = new_span,

            Expression::Circuit(_, _, old_span) => *old_span = new_span,
            Expression::CircuitMemberAccess(_, _, old_span) => *old_span = new_span,
            Expression::CircuitStaticFunctionAccess(_, _, old_span) => *old_span = new_span,

            Expression::FunctionCall(_, _, old_span) => *old_span = new_span,
            Expression::CoreFunctionCall(_, _, old_span) => *old_span = new_span,
            _ => {}
        }
    }
}

impl<'ast> Expression {
    pub(crate) fn get_count_from_input_ast(number: InputAstPositiveNumber<'ast>) -> usize {
        number
            .value
            .parse::<usize>()
            .expect("Array size should be a positive number")
    }

    pub(crate) fn get_input_array_dimensions(dimensions: InputArrayDimensions<'ast>) -> Vec<usize> {
        match dimensions {
            InputArrayDimensions::Single(single) => vec![Self::get_count_from_input_ast(single.number)],
            InputArrayDimensions::Multiple(multiple) => multiple
                .numbers
                .into_iter()
                .map(Self::get_count_from_input_ast)
                .collect(),
        }
    }

    pub(crate) fn get_count_from_ast(number: AstPositiveNumber<'ast>) -> usize {
        number
            .value
            .parse::<usize>()
            .expect("Array size should be a positive number")
    }

    pub(crate) fn get_array_dimensions(dimensions: ArrayDimensions<'ast>) -> Vec<usize> {
        match dimensions {
            ArrayDimensions::Single(single) => vec![Self::get_count_from_ast(single.number)],
            ArrayDimensions::Multiple(multiple) => multiple.numbers.into_iter().map(Self::get_count_from_ast).collect(),
        }
    }
}

impl<'ast> fmt::Display for Expression {
    fn fmt(&self, f: &mut fmt::Formatter) -> fmt::Result {
        match *self {
            // Variables
            Expression::Identifier(ref variable) => write!(f, "{}", variable),

            // Values
            Expression::Address(ref address, ref _span) => write!(f, "{}", address),
            Expression::Boolean(ref bool, ref _span) => write!(f, "{}", bool),
            Expression::Field(ref field, ref _span) => write!(f, "{}", field),
            Expression::Group(ref group) => write!(f, "{}", group),
            Expression::Implicit(ref value, ref _span) => write!(f, "{}", value),
            Expression::Integer(ref type_, ref integer, ref _span) => write!(f, "{}{}", integer, type_),

            // Number operations
            Expression::Negate(ref expression, ref _span) => write!(f, "-{}", expression),
            Expression::Add(ref left_right, ref _span) => write!(f, "{} + {}", left_right.0, left_right.1),
            Expression::Sub(ref left_right, ref _span) => write!(f, "{} - {}", left_right.0, left_right.1),
            Expression::Mul(ref left_right, ref _span) => write!(f, "{} * {}", left_right.0, left_right.1),
            Expression::Div(ref left_right, ref _span) => write!(f, "{} / {}", left_right.0, left_right.1),
            Expression::Pow(ref left_right, ref _span) => write!(f, "{} ** {}", left_right.0, left_right.1),

            // Boolean operations
            Expression::Not(ref expression, ref _span) => write!(f, "!{}", expression),
            Expression::Or(ref lhs_rhs, ref _span) => write!(f, "{} || {}", lhs_rhs.0, lhs_rhs.1),
            Expression::And(ref lhs_rhs, ref _span) => write!(f, "{} && {}", lhs_rhs.0, lhs_rhs.1),
            Expression::Eq(ref lhs_rhs, ref _span) => write!(f, "{} == {}", lhs_rhs.0, lhs_rhs.1),
            Expression::Ge(ref lhs_rhs, ref _span) => write!(f, "{} >= {}", lhs_rhs.0, lhs_rhs.1),
            Expression::Gt(ref lhs_rhs, ref _span) => write!(f, "{} > {}", lhs_rhs.0, lhs_rhs.1),
            Expression::Le(ref lhs_rhs, ref _span) => write!(f, "{} <= {}", lhs_rhs.0, lhs_rhs.1),
            Expression::Lt(ref lhs_rhs, ref _span) => write!(f, "{} < {}", lhs_rhs.0, lhs_rhs.1),

            // Conditionals
            Expression::IfElse(ref triplet, ref _span) => {
                write!(f, "if {} then {} else {} fi", triplet.0, triplet.1, triplet.2)
            }

            // Arrays
            Expression::Array(ref array, ref _span) => {
                write!(f, "[")?;
                for (i, e) in array.iter().enumerate() {
                    write!(f, "{}", e)?;
                    if i < array.len() - 1 {
                        write!(f, ", ")?;
                    }
                }
                write!(f, "]")
            }
            Expression::ArrayAccess(ref array_w_index, ref _span) => {
                write!(f, "{}[{}]", array_w_index.0, array_w_index.1)
            }

            // Tuples
            Expression::Tuple(ref tuple, ref _span) => {
                let values = tuple.iter().map(|x| x.to_string()).collect::<Vec<_>>().join(", ");

                write!(f, "({})", values)
            }
            Expression::TupleAccess(ref tuple, ref index, ref _span) => write!(f, "{}.{}", tuple, index),

            // Circuits
            Expression::Circuit(ref var, ref members, ref _span) => {
                write!(f, "{} {{", var)?;
                for (i, member) in members.iter().enumerate() {
                    write!(f, "{}: {}", member.identifier, member.expression)?;
                    if i < members.len() - 1 {
                        write!(f, ", ")?;
                    }
                }
                write!(f, "}}")
            }
            Expression::CircuitMemberAccess(ref circuit_name, ref member, ref _span) => {
                write!(f, "{}.{}", circuit_name, member)
            }
            Expression::CircuitStaticFunctionAccess(ref circuit_name, ref member, ref _span) => {
                write!(f, "{}::{}", circuit_name, member)
            }

            // Function calls
            Expression::FunctionCall(ref function, ref arguments, ref _span) => {
                write!(f, "{}(", function,)?;
                for (i, param) in arguments.iter().enumerate() {
                    write!(f, "{}", param)?;
                    if i < arguments.len() - 1 {
                        write!(f, ", ")?;
                    }
                }
                write!(f, ")")
            }
            Expression::CoreFunctionCall(ref function, ref arguments, ref _span) => {
                write!(f, "{}(", function,)?;
                for (i, param) in arguments.iter().enumerate() {
                    write!(f, "{}", param)?;
                    if i < arguments.len() - 1 {
                        write!(f, ", ")?;
                    }
                }
                write!(f, ")")
            }
        }
    }
}

impl<'ast> From<CircuitInlineExpression<'ast>> for Expression {
    fn from(expression: CircuitInlineExpression<'ast>) -> Self {
        let circuit_name = Identifier::from(expression.name);
        let members = expression
            .members
            .into_iter()
            .map(CircuitVariableDefinition::from)
            .collect::<Vec<CircuitVariableDefinition>>();

        Expression::Circuit(circuit_name, members, Span::from(expression.span))
    }
}

impl<'ast> From<PostfixExpression<'ast>> for Expression {
    fn from(expression: PostfixExpression<'ast>) -> Self {
        let variable = Expression::Identifier(Identifier::from(expression.name));

        // ast::PostFixExpression contains an array of "accesses": `a(34)[42]` is represented as `[a, [Call(34), Select(42)]]`, but Access call expressions
        // are recursive, so it is `Select(Call(a, 34), 42)`. We apply this transformation here

        // we start with the id, and we fold the array of accesses by wrapping the current value
        expression
            .accesses
            .into_iter()
            .fold(variable, |acc, access| match access {
                // Handle array accesses
                Access::Array(array) => Expression::ArrayAccess(
                    Box::new((acc, RangeOrExpression::from(array.expression))),
                    Span::from(array.span),
                ),

                // Handle tuple access
                Access::Tuple(tuple) => Expression::TupleAccess(
                    Box::new(acc),
                    Expression::get_count_from_ast(tuple.number),
                    Span::from(tuple.span),
                ),

                // Handle function calls
                Access::Call(function) => {
                    let span = Span::from(function.span);
                    Expression::FunctionCall(
                        Box::new(acc),
                        function.expressions.into_iter().map(Expression::from).collect(),
                        span,
                    )
                }

                // Handle circuit member accesses
                Access::Object(circuit_object) => Expression::CircuitMemberAccess(
                    Box::new(acc),
                    Identifier::from(circuit_object.identifier),
                    Span::from(circuit_object.span),
                ),
                Access::StaticObject(circuit_object) => Expression::CircuitStaticFunctionAccess(
                    Box::new(acc),
                    Identifier::from(circuit_object.identifier),
                    Span::from(circuit_object.span),
                ),
            })
    }
}

impl<'ast> From<AstExpression<'ast>> for Expression {
    fn from(expression: AstExpression<'ast>) -> Self {
        match expression {
            AstExpression::Value(value) => Expression::from(value),
            AstExpression::Identifier(variable) => Expression::from(variable),
            AstExpression::Unary(expression) => Expression::from(*expression),
            AstExpression::Binary(expression) => Expression::from(*expression),
            AstExpression::Ternary(expression) => Expression::from(*expression),
            AstExpression::ArrayInline(expression) => Expression::from(expression),
            AstExpression::ArrayInitializer(expression) => Expression::from(*expression),
            AstExpression::Tuple(expression) => Expression::from(expression),
            AstExpression::CircuitInline(expression) => Expression::from(expression),
            AstExpression::Postfix(expression) => Expression::from(expression),
        }
    }
}

// Assignee -> Expression for operator assign statements
impl<'ast> From<Assignee<'ast>> for Expression {
    fn from(assignee: Assignee<'ast>) -> Self {
        let variable = Expression::Identifier(Identifier::from(assignee.name));

        // we start with the id, and we fold the array of accesses by wrapping the current value
        assignee
            .accesses
            .into_iter()
            .fold(variable, |acc, access| match access {
                AssigneeAccess::Member(circuit_member) => Expression::CircuitMemberAccess(
                    Box::new(acc),
                    Identifier::from(circuit_member.identifier),
                    Span::from(circuit_member.span),
                ),
                AssigneeAccess::Array(array) => Expression::ArrayAccess(
                    Box::new((acc, RangeOrExpression::from(array.expression))),
                    Span::from(array.span),
                ),
                AssigneeAccess::Tuple(tuple) => Expression::TupleAccess(
                    Box::new(acc),
                    Expression::get_count_from_ast(tuple.number),
                    Span::from(tuple.span),
                ),
            })
    }
}

impl<'ast> From<BinaryExpression<'ast>> for Expression {
    fn from(expression: BinaryExpression<'ast>) -> Self {
        match expression.operation {
            // Boolean operations
            BinaryOperation::Or => Expression::Or(
                Box::new((Expression::from(expression.left), Expression::from(expression.right))),
                Span::from(expression.span),
            ),
            BinaryOperation::And => Expression::And(
                Box::new((Expression::from(expression.left), Expression::from(expression.right))),
                Span::from(expression.span),
            ),
            BinaryOperation::Eq => Expression::Eq(
                Box::new((Expression::from(expression.left), Expression::from(expression.right))),
                Span::from(expression.span),
            ),
            BinaryOperation::Ne => {
                let span = Span::from(expression.span);
                let negated = Expression::Eq(
                    Box::new((Expression::from(expression.left), Expression::from(expression.right))),
                    span.clone(),
                );

                Expression::Not(Box::new(negated), span)
            }
            BinaryOperation::Ge => Expression::Ge(
                Box::new((Expression::from(expression.left), Expression::from(expression.right))),
                Span::from(expression.span),
            ),
            BinaryOperation::Gt => Expression::Gt(
                Box::new((Expression::from(expression.left), Expression::from(expression.right))),
                Span::from(expression.span),
            ),
            BinaryOperation::Le => Expression::Le(
                Box::new((Expression::from(expression.left), Expression::from(expression.right))),
                Span::from(expression.span),
            ),
            BinaryOperation::Lt => Expression::Lt(
                Box::new((Expression::from(expression.left), Expression::from(expression.right))),
                Span::from(expression.span),
            ),
            // Number operations
            BinaryOperation::Add => Expression::Add(
                Box::new((Expression::from(expression.left), Expression::from(expression.right))),
                Span::from(expression.span),
            ),
            BinaryOperation::Sub => Expression::Sub(
                Box::new((Expression::from(expression.left), Expression::from(expression.right))),
                Span::from(expression.span),
            ),
            BinaryOperation::Mul => Expression::Mul(
                Box::new((Expression::from(expression.left), Expression::from(expression.right))),
                Span::from(expression.span),
            ),
            BinaryOperation::Div => Expression::Div(
                Box::new((Expression::from(expression.left), Expression::from(expression.right))),
                Span::from(expression.span),
            ),
            BinaryOperation::Pow => Expression::Pow(
                Box::new((Expression::from(expression.left), Expression::from(expression.right))),
                Span::from(expression.span),
            ),
        }
    }
}

impl<'ast> From<TernaryExpression<'ast>> for Expression {
    fn from(expression: TernaryExpression<'ast>) -> Self {
        Expression::IfElse(
            Box::new((
                Expression::from(expression.first),
                Expression::from(expression.second),
                Expression::from(expression.third),
            )),
            Span::from(expression.span),
        )
    }
}

impl<'ast> From<ArrayInlineExpression<'ast>> for Expression {
    fn from(array: ArrayInlineExpression<'ast>) -> Self {
        Expression::Array(
            array.expressions.into_iter().map(SpreadOrExpression::from).collect(),
            Span::from(array.span),
        )
    }
}

impl<'ast> From<ArrayInitializerExpression<'ast>> for Expression {
    fn from(array: ArrayInitializerExpression<'ast>) -> Self {
        let dimensions = Expression::get_array_dimensions(array.dimensions);
        let expression = SpreadOrExpression::from(array.expression);

        let mut elements = vec![];

        // Initializes an arrays elements using the rust `vec!` macro.
        // If there are multiple array dimensions, then `elements` is used as the first expression in a `vec!` macro.
        // This creates a multi-dimensional array by chaining `vec!` macros.
        for (i, dimension) in dimensions.into_iter().rev().enumerate() {
            if i == 0 {
                elements = vec![expression.clone(); dimension];
            } else {
                let element =
                    SpreadOrExpression::Expression(Expression::Array(elements, Span::from(array.span.clone())));

                elements = vec![element; dimension];
            }
        }

        Expression::Array(elements, Span::from(array.span))
    }
}

impl<'ast> From<TupleExpression<'ast>> for Expression {
    fn from(tuple: TupleExpression<'ast>) -> Self {
        Expression::Tuple(
            tuple.expressions.into_iter().map(Expression::from).collect(),
            Span::from(tuple.span),
        )
    }
}

impl<'ast> From<Value<'ast>> for Expression {
    fn from(value: Value<'ast>) -> Self {
        match value {
            Value::Address(address) => Expression::from(address),
            Value::Boolean(boolean) => Expression::from(boolean),
            Value::Field(field) => Expression::from(field),
            Value::Group(group) => Expression::from(group),
            Value::Implicit(number) => Expression::from(number),
            Value::Integer(integer) => Expression::from(integer),
        }
    }
}

impl<'ast> From<UnaryExpression<'ast>> for Expression {
    fn from(expression: UnaryExpression<'ast>) -> Self {
        match expression.operation {
            UnaryOperation::Not(_) => Expression::Not(
                Box::new(Expression::from(expression.expression)),
                Span::from(expression.span),
            ),
            UnaryOperation::Negate(_) => Expression::Negate(
                Box::new(Expression::from(expression.expression)),
                Span::from(expression.span),
            ),
        }
    }
}

impl<'ast> From<AddressValue<'ast>> for Expression {
    fn from(address: AddressValue<'ast>) -> Self {
        Expression::Address(address.address.value, Span::from(address.span))
    }
}

impl<'ast> From<BooleanValue<'ast>> for Expression {
    fn from(boolean: BooleanValue<'ast>) -> Self {
        Expression::Boolean(boolean.value, Span::from(boolean.span))
    }
}

impl<'ast> From<FieldValue<'ast>> for Expression {
    fn from(field: FieldValue<'ast>) -> Self {
        Expression::Field(field.number.to_string(), Span::from(field.span))
    }
}

impl<'ast> From<AstGroupValue<'ast>> for Expression {
    fn from(ast_group: AstGroupValue<'ast>) -> Self {
        Expression::Group(Box::new(GroupValue::from(ast_group)))
    }
}

impl<'ast> From<AstNumber<'ast>> for Expression {
    fn from(number: AstNumber<'ast>) -> Self {
        let (value, span) = match number {
            AstNumber::Positive(number) => (number.value, number.span),
            AstNumber::Negative(number) => (number.value, number.span),
        };

        Expression::Implicit(value, Span::from(span))
    }
}

impl<'ast> From<IntegerValue<'ast>> for Expression {
    fn from(integer: IntegerValue<'ast>) -> Self {
        let span = Span::from(integer.span().clone());
        let (type_, value) = match integer {
            IntegerValue::Signed(integer) => {
                let type_ = IntegerType::from(integer.type_);
                let number = match integer.number {
                    AstNumber::Negative(number) => number.value,
                    AstNumber::Positive(number) => number.value,
                };

                (type_, number)
            }
            IntegerValue::Unsigned(integer) => {
                let type_ = IntegerType::from(integer.type_);
                let number = integer.number.value;

                (type_, number)
            }
        };

        Expression::Integer(type_, value, span)
    }
}

impl<'ast> From<AstIdentifier<'ast>> for Expression {
    fn from(identifier: AstIdentifier<'ast>) -> Self {
        Expression::Identifier(Identifier::from(identifier))
    }
}<|MERGE_RESOLUTION|>--- conflicted
+++ resolved
@@ -69,24 +69,6 @@
     Integer(IntegerType, String, Span),
 
     // Number operations
-<<<<<<< HEAD
-    Add(Box<Expression>, Box<Expression>, Span),
-    Sub(Box<Expression>, Box<Expression>, Span),
-    Mul(Box<Expression>, Box<Expression>, Span),
-    Div(Box<Expression>, Box<Expression>, Span),
-    Pow(Box<Expression>, Box<Expression>, Span),
-    Negate(Box<Expression>, Span),
-
-    // Boolean operations
-    Not(Box<Expression>, Span),
-    Or(Box<Expression>, Box<Expression>, Span),
-    And(Box<Expression>, Box<Expression>, Span),
-    Eq(Box<Expression>, Box<Expression>, Span),
-    Ge(Box<Expression>, Box<Expression>, Span),
-    Gt(Box<Expression>, Box<Expression>, Span),
-    Le(Box<Expression>, Box<Expression>, Span),
-    Lt(Box<Expression>, Box<Expression>, Span),
-=======
     Add(Box<(Expression, Expression)>, Span),
     Sub(Box<(Expression, Expression)>, Span),
     Mul(Box<(Expression, Expression)>, Span),
@@ -103,7 +85,6 @@
     Gt(Box<(Expression, Expression)>, Span),
     Le(Box<(Expression, Expression)>, Span),
     Lt(Box<(Expression, Expression)>, Span),
->>>>>>> 6ed436c3
 
     // Conditionals
     // (conditional, first_value, second_value, span)
