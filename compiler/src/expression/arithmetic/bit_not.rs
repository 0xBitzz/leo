// Copyright (C) 2019-2021 Aleo Systems Inc.
// This file is part of the Leo library.

// The Leo library is free software: you can redistribute it and/or modify
// it under the terms of the GNU General Public License as published by
// the Free Software Foundation, either version 3 of the License, or
// (at your option) any later version.

// The Leo library is distributed in the hope that it will be useful,
// but WITHOUT ANY WARRANTY; without even the implied warranty of
// MERCHANTABILITY or FITNESS FOR A PARTICULAR PURPOSE. See the
// GNU General Public License for more details.

// You should have received a copy of the GNU General Public License
// along with the Leo library. If not, see <https://www.gnu.org/licenses/>.

//! Enforces a logical `!` operator in a resolved Leo program.

<<<<<<< HEAD
use crate::errors::IntegerError;
use leo_asg::Span;
use snarkvm_ir::Value;

pub fn evaluate_bit_not<'a>(value: Value, span: &Span) -> Result<Value, IntegerError> {
    Err(IntegerError::cannot_evaluate(format!("!{}", value), span))
=======
use crate::{value::ConstrainedValue, GroupType};
use leo_errors::{CompilerError, Result, Span};

use snarkvm_fields::PrimeField;

pub fn evaluate_bit_not<'a, F: PrimeField, G: GroupType<F>>(
    value: ConstrainedValue<'a, F, G>,
    span: &Span,
) -> Result<ConstrainedValue<'a, F, G>> {
    return Err(CompilerError::cannot_evaluate_expression(format!("!{}", value), span).into());
>>>>>>> 866066a8
}<|MERGE_RESOLUTION|>--- conflicted
+++ resolved
@@ -16,23 +16,9 @@
 
 //! Enforces a logical `!` operator in a resolved Leo program.
 
-<<<<<<< HEAD
-use crate::errors::IntegerError;
-use leo_asg::Span;
+use leo_errors::{CompilerError, Result, Span};
 use snarkvm_ir::Value;
 
-pub fn evaluate_bit_not<'a>(value: Value, span: &Span) -> Result<Value, IntegerError> {
-    Err(IntegerError::cannot_evaluate(format!("!{}", value), span))
-=======
-use crate::{value::ConstrainedValue, GroupType};
-use leo_errors::{CompilerError, Result, Span};
-
-use snarkvm_fields::PrimeField;
-
-pub fn evaluate_bit_not<'a, F: PrimeField, G: GroupType<F>>(
-    value: ConstrainedValue<'a, F, G>,
-    span: &Span,
-) -> Result<ConstrainedValue<'a, F, G>> {
+pub fn evaluate_bit_not<'a>(value: Value, span: &Span) -> Result<Value> {
     return Err(CompilerError::cannot_evaluate_expression(format!("!{}", value), span).into());
->>>>>>> 866066a8
 }