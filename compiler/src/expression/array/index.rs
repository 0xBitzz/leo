--- conflicted
+++ resolved
@@ -16,35 +16,16 @@
 
 //! Enforces an array index expression in a compiled Leo program.
 
-<<<<<<< HEAD
-use crate::{errors::ExpressionError, program::Program};
-use leo_asg::{Expression, Span};
+use crate::program::Program;
+use leo_asg::Expression;
+use leo_errors::{CompilerError, Result, Span};
 use snarkvm_ir::Value;
 
 impl<'a> Program<'a> {
-    pub(crate) fn enforce_index(&mut self, index: &'a Expression<'a>, span: &Span) -> Result<Value, ExpressionError> {
+    pub(crate) fn enforce_index(&mut self, index: &'a Expression<'a>, span: &Span) -> Result<Value> {
         match self.enforce_expression(index)? {
             value @ Value::Integer(_) => Ok(value),
-            value => Err(ExpressionError::invalid_index(value.to_string(), span)),
-=======
-use crate::{program::ConstrainedProgram, value::ConstrainedValue, GroupType, Integer};
-use leo_asg::Expression;
-use leo_errors::{CompilerError, Result, Span};
-
-use snarkvm_fields::PrimeField;
-use snarkvm_r1cs::ConstraintSystem;
-
-impl<'a, F: PrimeField, G: GroupType<F>> ConstrainedProgram<'a, F, G> {
-    pub(crate) fn enforce_index<CS: ConstraintSystem<F>>(
-        &mut self,
-        cs: &mut CS,
-        index: &'a Expression<'a>,
-        span: &Span,
-    ) -> Result<Integer> {
-        match self.enforce_expression(cs, index)? {
-            ConstrainedValue::Integer(number) => Ok(number),
             value => Err(CompilerError::invalid_index_expression(value, span).into()),
->>>>>>> 866066a8
         }
     }
 }