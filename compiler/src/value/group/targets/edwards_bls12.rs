// Copyright (C) 2019-2021 Aleo Systems Inc.
// This file is part of the Leo library.

// The Leo library is free software: you can redistribute it and/or modify
// it under the terms of the GNU General Public License as published by
// the Free Software Foundation, either version 3 of the License, or
// (at your option) any later version.

// The Leo library is distributed in the hope that it will be useful,
// but WITHOUT ANY WARRANTY; without even the implied warranty of
// MERCHANTABILITY or FITNESS FOR A PARTICULAR PURPOSE. See the
// GNU General Public License for more details.

// You should have received a copy of the GNU General Public License
// along with the Leo library. If not, see <https://www.gnu.org/licenses/>.

use crate::{errors::GroupError, number_string_typing, GroupType};
use leo_asg::{GroupCoordinate, GroupValue, Span};

use snarkvm_curves::{
    edwards_bls12::{EdwardsAffine, EdwardsParameters, Fq},
<<<<<<< HEAD
    templates::twisted_edwards_extended::GroupAffine,
    AffineCurve, TEModelParameters,
=======
    templates::twisted_edwards_extended::Affine,
    AffineCurve,
    TwistedEdwardsParameters,
>>>>>>> 9facd3e9
};
use snarkvm_fields::{Fp256, One, Zero};
use snarkvm_gadgets::{
    bits::{ToBitsBEGadget, ToBytesGadget},
    boolean::Boolean,
    curves::edwards_bls12::EdwardsBls12Gadget,
    fields::{AllocatedFp, FpGadget},
    integers::uint::UInt8,
    traits::{
        alloc::AllocGadget,
        curves::GroupGadget,
        eq::{ConditionalEqGadget, EqGadget, EvaluateEqGadget},
        fields::FieldGadget,
    },
    CondSelectGadget,
};
use snarkvm_r1cs::{ConstraintSystem, SynthesisError};
use std::{
    borrow::Borrow,
    ops::{Add, Mul, Neg, Sub},
    str::FromStr,
};

#[derive(Clone, Debug)]
pub enum EdwardsGroupType {
    Constant(EdwardsAffine),
    Allocated(Box<EdwardsBls12Gadget>),
}

impl GroupType<Fq> for EdwardsGroupType {
    fn constant(group: &GroupValue, span: &Span) -> Result<Self, GroupError> {
        let value = Self::edwards_affine_from_value(group, span)?;

        Ok(EdwardsGroupType::Constant(value))
    }

    fn to_allocated<CS: ConstraintSystem<Fq>>(&self, mut cs: CS, span: &Span) -> Result<Self, GroupError> {
        self.allocated(cs.ns(|| format!("allocate affine point {}:{}", span.line_start, span.col_start)))
            .map(|ebg| EdwardsGroupType::Allocated(Box::new(ebg)))
            .map_err(|error| GroupError::synthesis_error(error, span))
    }

    fn negate<CS: ConstraintSystem<Fq>>(&self, cs: CS, span: &Span) -> Result<Self, GroupError> {
        match self {
            EdwardsGroupType::Constant(group) => Ok(EdwardsGroupType::Constant(group.neg())),
            EdwardsGroupType::Allocated(group) => {
                let result = <EdwardsBls12Gadget as GroupGadget<Affine<EdwardsParameters>, Fq>>::negate(group, cs)
                    .map_err(|e| GroupError::negate_operation(e, span))?;

                Ok(EdwardsGroupType::Allocated(Box::new(result)))
            }
        }
    }

    fn add<CS: ConstraintSystem<Fq>>(&self, cs: CS, other: &Self, span: &Span) -> Result<Self, GroupError> {
        match (self, other) {
            (EdwardsGroupType::Constant(self_value), EdwardsGroupType::Constant(other_value)) => {
                Ok(EdwardsGroupType::Constant(self_value.add(other_value)))
            }

            (EdwardsGroupType::Allocated(self_value), EdwardsGroupType::Allocated(other_value)) => {
                let result = <EdwardsBls12Gadget as GroupGadget<Affine<EdwardsParameters>, Fq>>::add(
                    self_value,
                    cs,
                    other_value,
                )
                .map_err(|e| GroupError::binary_operation("+".to_string(), e, span))?;

                Ok(EdwardsGroupType::Allocated(Box::new(result)))
            }

            (EdwardsGroupType::Constant(constant_value), EdwardsGroupType::Allocated(allocated_value))
            | (EdwardsGroupType::Allocated(allocated_value), EdwardsGroupType::Constant(constant_value)) => {
                Ok(EdwardsGroupType::Allocated(Box::new(
                    allocated_value
                        .add_constant(cs, constant_value)
                        .map_err(|e| GroupError::binary_operation("+".to_string(), e, span))?,
                )))
            }
        }
    }

    fn sub<CS: ConstraintSystem<Fq>>(&self, cs: CS, other: &Self, span: &Span) -> Result<Self, GroupError> {
        match (self, other) {
            (EdwardsGroupType::Constant(self_value), EdwardsGroupType::Constant(other_value)) => {
                Ok(EdwardsGroupType::Constant(self_value.sub(other_value)))
            }

            (EdwardsGroupType::Allocated(self_value), EdwardsGroupType::Allocated(other_value)) => {
                let result = <EdwardsBls12Gadget as GroupGadget<Affine<EdwardsParameters>, Fq>>::sub(
                    self_value,
                    cs,
                    other_value,
                )
                .map_err(|e| GroupError::binary_operation("-".to_string(), e, span))?;

                Ok(EdwardsGroupType::Allocated(Box::new(result)))
            }

            (EdwardsGroupType::Constant(constant_value), EdwardsGroupType::Allocated(allocated_value))
            | (EdwardsGroupType::Allocated(allocated_value), EdwardsGroupType::Constant(constant_value)) => {
                Ok(EdwardsGroupType::Allocated(Box::new(
                    allocated_value
                        .sub_constant(cs, constant_value)
                        .map_err(|e| GroupError::binary_operation("-".to_string(), e, span))?,
                )))
            }
        }
    }
}

impl EdwardsGroupType {
    pub fn edwards_affine_from_value(value: &GroupValue, span: &Span) -> Result<EdwardsAffine, GroupError> {
        match value {
            GroupValue::Single(number, ..) => Self::edwards_affine_from_single(number, span),
            GroupValue::Tuple(x, y) => Self::edwards_affine_from_tuple(x, y, span),
        }
    }

    pub fn edwards_affine_from_single(number: &str, span: &Span) -> Result<EdwardsAffine, GroupError> {
        let number_info = number_string_typing(number);

        if number_info.0.eq("0") {
            Ok(EdwardsAffine::zero())
        } else {
            let one = edwards_affine_one();
            let number_value = match number_info {
                (number, neg) if neg => -Fp256::from_str(&number).map_err(|_| GroupError::n_group(number, span))?,
                (number, _) => Fp256::from_str(&number).map_err(|_| GroupError::n_group(number, span))?,
            };

            let result: EdwardsAffine = one.mul(number_value);

            Ok(result)
        }
    }

    pub fn edwards_affine_from_tuple(
        x: &GroupCoordinate,
        y: &GroupCoordinate,
        span: &Span,
    ) -> Result<EdwardsAffine, GroupError> {
        let x = x.clone();
        let y = y.clone();

        match (x, y) {
            // (x, y)
            (GroupCoordinate::Number(x_string), GroupCoordinate::Number(y_string)) => Self::edwards_affine_from_pair(
                number_string_typing(&x_string),
                number_string_typing(&y_string),
                span,
                span,
                span,
            ),
            // (x, +)
            (GroupCoordinate::Number(x_string), GroupCoordinate::SignHigh) => {
                Self::edwards_affine_from_x_str(number_string_typing(&x_string), span, Some(true), span)
            }
            // (x, -)
            (GroupCoordinate::Number(x_string), GroupCoordinate::SignLow) => {
                Self::edwards_affine_from_x_str(number_string_typing(&x_string), span, Some(false), span)
            }
            // (x, _)
            (GroupCoordinate::Number(x_string), GroupCoordinate::Inferred) => {
                Self::edwards_affine_from_x_str(number_string_typing(&x_string), span, None, span)
            }
            // (+, y)
            (GroupCoordinate::SignHigh, GroupCoordinate::Number(y_string)) => {
                Self::edwards_affine_from_y_str(number_string_typing(&y_string), span, Some(true), span)
            }
            // (-, y)
            (GroupCoordinate::SignLow, GroupCoordinate::Number(y_string)) => {
                Self::edwards_affine_from_y_str(number_string_typing(&y_string), span, Some(false), span)
            }
            // (_, y)
            (GroupCoordinate::Inferred, GroupCoordinate::Number(y_string)) => {
                Self::edwards_affine_from_y_str(number_string_typing(&y_string), span, None, span)
            }
            // Invalid
            (x, y) => Err(GroupError::invalid_group(format!("({}, {})", x, y), span)),
        }
    }

    pub fn edwards_affine_from_x_str(
        x_info: (String, bool),
        x_span: &Span,
        greatest: Option<bool>,
        element_span: &Span,
    ) -> Result<EdwardsAffine, GroupError> {
        let x = match x_info {
            (x_str, neg) if neg => -Fq::from_str(&x_str).map_err(|_| GroupError::x_invalid(x_str, x_span))?,
            (x_str, _) => Fq::from_str(&x_str).map_err(|_| GroupError::x_invalid(x_str, x_span))?,
        };

        match greatest {
            // Sign provided
            Some(greatest) => {
                EdwardsAffine::from_x_coordinate(x, greatest).ok_or_else(|| GroupError::x_recover(element_span))
            }
            // Sign inferred
            None => {
                // Attempt to recover with a sign_low bit.
                if let Some(element) = EdwardsAffine::from_x_coordinate(x, false) {
                    return Ok(element);
                }

                // Attempt to recover with a sign_high bit.
                if let Some(element) = EdwardsAffine::from_x_coordinate(x, true) {
                    return Ok(element);
                }

                // Otherwise return error.
                Err(GroupError::x_recover(element_span))
            }
        }
    }

    pub fn edwards_affine_from_y_str(
        y_info: (String, bool),
        y_span: &Span,
        greatest: Option<bool>,
        element_span: &Span,
    ) -> Result<EdwardsAffine, GroupError> {
        let y = match y_info {
            (y_str, neg) if neg => -Fq::from_str(&y_str).map_err(|_| GroupError::y_invalid(y_str, y_span))?,
            (y_str, _) => Fq::from_str(&y_str).map_err(|_| GroupError::y_invalid(y_str, y_span))?,
        };

        match greatest {
            // Sign provided
            Some(greatest) => {
                EdwardsAffine::from_y_coordinate(y, greatest).ok_or_else(|| GroupError::y_recover(element_span))
            }
            // Sign inferred
            None => {
                // Attempt to recover with a sign_low bit.
                if let Some(element) = EdwardsAffine::from_y_coordinate(y, false) {
                    return Ok(element);
                }

                // Attempt to recover with a sign_high bit.
                if let Some(element) = EdwardsAffine::from_y_coordinate(y, true) {
                    return Ok(element);
                }

                // Otherwise return error.
                Err(GroupError::y_recover(element_span))
            }
        }
    }

    pub fn edwards_affine_from_pair(
        x_info: (String, bool),
        y_info: (String, bool),
        x_span: &Span,
        y_span: &Span,
        element_span: &Span,
    ) -> Result<EdwardsAffine, GroupError> {
        let x = match x_info {
            (x_str, neg) if neg => {
                -Fq::from_str(&x_str).map_err(|_| GroupError::x_invalid(x_str.to_string(), x_span))?
            }
            (x_str, _) => Fq::from_str(&x_str).map_err(|_| GroupError::x_invalid(x_str.to_string(), x_span))?,
        };

        let y = match y_info {
            (y_str, neg) if neg => {
                -Fq::from_str(&y_str).map_err(|_| GroupError::y_invalid(y_str.to_string(), y_span))?
            }
            (y_str, _) => Fq::from_str(&y_str).map_err(|_| GroupError::y_invalid(y_str.to_string(), y_span))?,
        };

        let element = EdwardsAffine::new(x, y);

        if element.is_on_curve() {
            Ok(element)
        } else {
            Err(GroupError::not_on_curve(element.to_string(), element_span))
        }
    }

    pub fn alloc_helper<Fn: FnOnce() -> Result<T, SynthesisError>, T: Borrow<GroupValue>>(
        value_gen: Fn,
    ) -> Result<EdwardsAffine, SynthesisError> {
        let group_value = match value_gen() {
            Ok(value) => {
                let group_value = value.borrow().clone();
                Ok(group_value)
            }
            _ => Err(SynthesisError::AssignmentMissing),
        }?;

        Self::edwards_affine_from_value(&group_value, &Span::default()).map_err(|_| SynthesisError::AssignmentMissing)
    }

    pub fn allocated<CS: ConstraintSystem<Fq>>(&self, mut cs: CS) -> Result<EdwardsBls12Gadget, SynthesisError> {
        match self {
            EdwardsGroupType::Constant(constant) => {
                <EdwardsBls12Gadget as AllocGadget<Affine<EdwardsParameters>, Fq>>::alloc(
                    &mut cs.ns(|| format!("{:?}", constant)),
                    || Ok(constant),
                )
            }
            EdwardsGroupType::Allocated(allocated) => {
                let x_value = allocated.x.get_value();
                let y_value = allocated.y.get_value();

                let x_allocated = FpGadget::alloc(cs.ns(|| "x"), || x_value.ok_or(SynthesisError::AssignmentMissing))?;
                let y_allocated = FpGadget::alloc(cs.ns(|| "y"), || y_value.ok_or(SynthesisError::AssignmentMissing))?;

                Ok(EdwardsBls12Gadget::new(x_allocated, y_allocated))
            }
        }
    }
}

impl AllocGadget<GroupValue, Fq> for EdwardsGroupType {
    fn alloc<Fn: FnOnce() -> Result<T, SynthesisError>, T: Borrow<GroupValue>, CS: ConstraintSystem<Fq>>(
        cs: CS,
        value_gen: Fn,
    ) -> Result<Self, SynthesisError> {
        let value = <EdwardsBls12Gadget as AllocGadget<Affine<EdwardsParameters>, Fq>>::alloc(cs, || {
            Self::alloc_helper(value_gen)
        })?;

        Ok(EdwardsGroupType::Allocated(Box::new(value)))
    }

    fn alloc_input<Fn: FnOnce() -> Result<T, SynthesisError>, T: Borrow<GroupValue>, CS: ConstraintSystem<Fq>>(
        cs: CS,
        value_gen: Fn,
    ) -> Result<Self, SynthesisError> {
        let value = <EdwardsBls12Gadget as AllocGadget<Affine<EdwardsParameters>, Fq>>::alloc_input(cs, || {
            Self::alloc_helper(value_gen)
        })?;

        Ok(EdwardsGroupType::Allocated(Box::new(value)))
    }
}

impl PartialEq for EdwardsGroupType {
    fn eq(&self, other: &Self) -> bool {
        match (self, other) {
            (EdwardsGroupType::Constant(self_value), EdwardsGroupType::Constant(other_value)) => {
                self_value == other_value
            }

            (EdwardsGroupType::Allocated(self_value), EdwardsGroupType::Allocated(other_value)) => {
                self_value.eq(other_value)
            }

            (EdwardsGroupType::Constant(constant_value), EdwardsGroupType::Allocated(allocated_value))
            | (EdwardsGroupType::Allocated(allocated_value), EdwardsGroupType::Constant(constant_value)) => {
                <EdwardsBls12Gadget as GroupGadget<Affine<EdwardsParameters>, Fq>>::get_value(allocated_value)
                    .map(|allocated_value| allocated_value == *constant_value)
                    .unwrap_or(false)
            }
        }
    }
}

impl Eq for EdwardsGroupType {}

// fn compare_allocated_edwards_bls_gadgets<CS: ConstraintSystem<Fq>>(
//     mut cs: CS,
//     first: &EdwardsBls12Gadget,
//     second: &EdwardsBls12Gadget,
// ) -> Result<Boolean, SynthesisError> {
//     // compare x coordinates
//     let x_first = &first.x;
//     let x_second = &second.x;
//
//     let compare_x = x_first.evaluate_equal(&mut cs.ns(|| format!("compare x")), x_second)?;
//
//     // compare y coordinates
//     let y_first = &first.y;
//     let y_second = &second.y;
//
//     let compare_y = y_first.evaluate_equal(&mut cs.ns(|| format!("compare y")), y_second)?;
//
//     Boolean::and(
//         &mut cs.ns(|| format!("compare x and y results")),
//         &compare_x,
//         &compare_y,
//     )
// }

impl EvaluateEqGadget<Fq> for EdwardsGroupType {
    fn evaluate_equal<CS: ConstraintSystem<Fq>>(&self, mut _cs: CS, other: &Self) -> Result<Boolean, SynthesisError> {
        match (self, other) {
            (EdwardsGroupType::Constant(self_value), EdwardsGroupType::Constant(other_value)) => {
                Ok(Boolean::constant(self_value.eq(other_value)))
            }
            _ => unimplemented!(),
            // (EdwardsGroupType::Allocated(first), EdwardsGroupType::Allocated(second)) => {
            //     compare_allocated_edwards_bls_gadgets(cs, first, second)
            // }
            // (EdwardsGroupType::Constant(constant_value), EdwardsGroupType::Allocated(allocated_value))
            // | (EdwardsGroupType::Allocated(allocated_value), EdwardsGroupType::Constant(constant_value)) => {
            //     let allocated_constant_value =
            //         <EdwardsBls12Gadget as AllocGadget<Affine<EdwardsParameters>, Fq>>::alloc(
            //             &mut cs.ns(|| format!("alloc constant for eq")),
            //             || Ok(constant_value),
            //         )?;
            //     compare_allocated_edwards_bls_gadgets(cs, allocated_value, &allocated_constant_value)
            // }
        }
    }
}

impl EqGadget<Fq> for EdwardsGroupType {}

impl ConditionalEqGadget<Fq> for EdwardsGroupType {
    #[inline]
    fn conditional_enforce_equal<CS: ConstraintSystem<Fq>>(
        &self,
        mut cs: CS,
        other: &Self,
        condition: &Boolean,
    ) -> Result<(), SynthesisError> {
        match (self, other) {
            // c - c
            (EdwardsGroupType::Constant(self_value), EdwardsGroupType::Constant(other_value)) => {
                if self_value == other_value {
                    return Ok(());
                }
                Err(SynthesisError::AssignmentMissing)
            }
            // a - a
            (EdwardsGroupType::Allocated(self_value), EdwardsGroupType::Allocated(other_value)) => {
                <EdwardsBls12Gadget>::conditional_enforce_equal(self_value, cs, other_value, condition)
            }
            // c - a = a - c
            (EdwardsGroupType::Constant(constant_value), EdwardsGroupType::Allocated(allocated_value))
            | (EdwardsGroupType::Allocated(allocated_value), EdwardsGroupType::Constant(constant_value)) => {
                let x = FpGadget::from(AllocatedFp::from(&mut cs, &constant_value.x));
                let y = FpGadget::from(AllocatedFp::from(&mut cs, &constant_value.y));
                let constant_gadget = EdwardsBls12Gadget::new(x, y);

                constant_gadget.conditional_enforce_equal(cs, allocated_value, condition)
            }
        }
    }

    fn cost() -> usize {
        2 * <EdwardsBls12Gadget as ConditionalEqGadget<Fq>>::cost() //upper bound
    }
}

impl CondSelectGadget<Fq> for EdwardsGroupType {
    fn conditionally_select<CS: ConstraintSystem<Fq>>(
        mut cs: CS,
        cond: &Boolean,
        first: &Self,
        second: &Self,
    ) -> Result<Self, SynthesisError> {
        if let Boolean::Constant(cond) = *cond {
            if cond {
                Ok(first.clone())
            } else {
                Ok(second.clone())
            }
        } else {
            let first_gadget = first.allocated(cs.ns(|| "first"))?;
            let second_gadget = second.allocated(cs.ns(|| "second"))?;
            let result = EdwardsBls12Gadget::conditionally_select(cs, cond, &first_gadget, &second_gadget)?;

            Ok(EdwardsGroupType::Allocated(Box::new(result)))
        }
    }

    fn cost() -> usize {
        2 * <EdwardsBls12Gadget as CondSelectGadget<Fq>>::cost()
    }
}

impl ToBitsBEGadget<Fq> for EdwardsGroupType {
    fn to_bits_be<CS: ConstraintSystem<Fq>>(&self, mut cs: CS) -> Result<Vec<Boolean>, SynthesisError> {
        let self_gadget = self.allocated(&mut cs)?;
        self_gadget.to_bits_be(cs)
    }

    fn to_bits_be_strict<CS: ConstraintSystem<Fq>>(&self, mut cs: CS) -> Result<Vec<Boolean>, SynthesisError> {
        let self_gadget = self.allocated(&mut cs)?;
        self_gadget.to_bits_be_strict(cs)
    }
}

impl ToBytesGadget<Fq> for EdwardsGroupType {
    fn to_bytes<CS: ConstraintSystem<Fq>>(&self, mut cs: CS) -> Result<Vec<UInt8>, SynthesisError> {
        let self_gadget = self.allocated(&mut cs)?;
        self_gadget.to_bytes(cs)
    }

    fn to_bytes_strict<CS: ConstraintSystem<Fq>>(&self, mut cs: CS) -> Result<Vec<UInt8>, SynthesisError> {
        let self_gadget = self.allocated(&mut cs)?;
        self_gadget.to_bytes_strict(cs)
    }
}

fn edwards_affine_one() -> Affine<EdwardsParameters> {
    let (x, y) = EdwardsParameters::AFFINE_GENERATOR_COEFFS;

    EdwardsAffine::new(x, y)
}

impl One for EdwardsGroupType {
    fn one() -> Self {
        let one = edwards_affine_one();

        Self::Constant(one)
    }

    fn is_one(&self) -> bool {
        self.eq(&Self::one())
    }
}

impl std::fmt::Display for EdwardsGroupType {
    fn fmt(&self, f: &mut std::fmt::Formatter) -> std::fmt::Result {
        match self {
            EdwardsGroupType::Constant(constant) => write!(f, "({}, {})group", constant.x, constant.y),
            EdwardsGroupType::Allocated(allocated) => match (allocated.x.get_value(), allocated.y.get_value()) {
                (Some(x), Some(y)) => write!(f, "({}, {})group", x, y),
                allocated => write!(f, "{:?}", allocated),
            },
        }
    }
}<|MERGE_RESOLUTION|>--- conflicted
+++ resolved
@@ -19,14 +19,8 @@
 
 use snarkvm_curves::{
     edwards_bls12::{EdwardsAffine, EdwardsParameters, Fq},
-<<<<<<< HEAD
-    templates::twisted_edwards_extended::GroupAffine,
-    AffineCurve, TEModelParameters,
-=======
     templates::twisted_edwards_extended::Affine,
-    AffineCurve,
-    TwistedEdwardsParameters,
->>>>>>> 9facd3e9
+    AffineCurve, TwistedEdwardsParameters,
 };
 use snarkvm_fields::{Fp256, One, Zero};
 use snarkvm_gadgets::{
