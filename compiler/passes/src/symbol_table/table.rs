--- conflicted
+++ resolved
@@ -76,15 +76,11 @@
         self.functions.get(&symbol)
     }
 
-<<<<<<< HEAD
     pub fn lookup_circuit(&self, symbol: &Symbol) -> Option<&&'a Circuit> {
         self.circuits.get(symbol)
     }
 
     pub fn lookup_variable(&self, symbol: &Symbol) -> Option<&VariableSymbol<'a>> {
-=======
-    pub fn lookup_variable(&self, symbol: Symbol) -> Option<&VariableSymbol<'a>> {
->>>>>>> 977e3369
         self.variables.lookup_variable(symbol)
     }
 
