--- conflicted
+++ resolved
@@ -26,14 +26,9 @@
         // we can safely unwrap all self.parent instances because
         // statements should always have some parent block
         let parent = self.parent.unwrap();
+        let return_type = &self.symbol_table.borrow().lookup_fn(&parent).map(|f| f.output.clone());
+        self.check_core_type_conflict(return_type);
 
-<<<<<<< HEAD
-        let return_type = &self.symbol_table.borrow().lookup_fn(&parent).map(|f| f.output.clone());
-        self.check_ident_type(return_type);
-=======
-        let return_type = &self.symbol_table.borrow().lookup_fn(&parent).map(|f| f.output);
-        self.check_core_type_conflict(return_type);
->>>>>>> 1c88ea93
         self.has_return = true;
 
         self.visit_expression(&input.expression, return_type);
@@ -47,11 +42,7 @@
         };
 
         input.variable_names.iter().for_each(|v| {
-<<<<<<< HEAD
-            self.check_ident_type(&Some(input.type_.clone()));
-=======
-            self.check_core_type_conflict(&Some(input.type_));
->>>>>>> 1c88ea93
+            self.check_core_type_conflict(&Some(input.type_.clone()));
 
             self.visit_expression(&input.value, &Some(input.type_.clone()));
 
@@ -72,12 +63,7 @@
         let var_name = match input.place {
             Expression::Identifier(id) => id,
             _ => {
-<<<<<<< HEAD
                 self.emit_err(TypeCheckerError::invalid_assignment_target(input.place.span()));
-=======
-                self.handler
-                    .emit_err(TypeCheckerError::invalid_assignment_target(input.place.span()));
->>>>>>> 1c88ea93
                 return;
             }
         };
@@ -85,31 +71,17 @@
         let var_type = if let Some(var) = self.symbol_table.borrow_mut().lookup_variable(&var_name.name) {
             // TODO: Check where this check is moved to in `improved-flattening`.
             match &var.declaration {
-<<<<<<< HEAD
-                Declaration::Const => self.emit_err(TypeCheckerError::cannont_assign_to_const_var(var_name, var.span)),
+                Declaration::Const => self.emit_err(TypeCheckerError::cannot_assign_to_const_var(var_name, var.span)),
                 Declaration::Input(ParamMode::Const) => {
-                    self.emit_err(TypeCheckerError::cannont_assign_to_const_input(var_name, var.span))
+                    self.emit_err(TypeCheckerError::cannot_assign_to_const_input(var_name, var.span))
                 }
-=======
-                Declaration::Const => self
-                    .handler
-                    .emit_err(TypeCheckerError::cannot_assign_to_const_var(var_name, var.span)),
-                Declaration::Input(ParamMode::Const) => self
-                    .handler
-                    .emit_err(TypeCheckerError::cannot_assign_to_const_input(var_name, var.span)),
->>>>>>> 1c88ea93
                 _ => {}
             }
 
             Some(var.type_.clone())
         } else {
-<<<<<<< HEAD
             self.emit_err(TypeCheckerError::unknown_sym("variable", var_name.name, var_name.span));
 
-=======
-            self.handler
-                .emit_err(TypeCheckerError::unknown_sym("variable", var_name.name, var_name.span));
->>>>>>> 1c88ea93
             None
         };
 
@@ -128,14 +100,9 @@
     }
 
     fn visit_iteration(&mut self, input: &'a IterationStatement) {
-<<<<<<< HEAD
         let iter_type = &Some(input.type_.clone());
-        self.check_ident_type(iter_type);
-=======
-        let iter_type = &Some(input.type_);
         self.assert_int_type(iter_type, input.variable.span);
         self.check_core_type_conflict(iter_type);
->>>>>>> 1c88ea93
 
         if let Err(err) = self.symbol_table.borrow_mut().insert_variable(
             input.variable.name,
