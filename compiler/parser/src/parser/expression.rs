// Copyright (C) 2019-2022 Aleo Systems Inc.
// This file is part of the Leo library.

// The Leo library is free software: you can redistribute it and/or modify
// it under the terms of the GNU General Public License as published by
// the Free Software Foundation, either version 3 of the License, or
// (at your option) any later version.

// The Leo library is distributed in the hope that it will be useful,
// but WITHOUT ANY WARRANTY; without even the implied warranty of
// MERCHANTABILITY or FITNESS FOR A PARTICULAR PURPOSE. See the
// GNU General Public License for more details.

// You should have received a copy of the GNU General Public License
// along with the Leo library. If not, see <https://www.gnu.org/licenses/>.

use super::*;
use leo_errors::{ParserError, Result};

<<<<<<< HEAD
use leo_span::Symbol;
=======
>>>>>>> d216cc17
use snarkvm_console::{account::Address, network::Testnet3};

const INT_TYPES: &[Token] = &[
    Token::I8,
    Token::I16,
    Token::I32,
    Token::I64,
    Token::I128,
    Token::U8,
    Token::U16,
    Token::U32,
    Token::U64,
    Token::U128,
    Token::Field,
    Token::Group,
    Token::Scalar,
];

impl ParserContext<'_> {
    /// Returns an [`Expression`] AST node if the next token is an expression.
    /// Includes circuit init expressions.
    pub(crate) fn parse_expression(&mut self) -> Result<Expression> {
        // Store current parser state.
        let prior_fuzzy_state = self.disallow_circuit_construction;

        // Allow circuit init expressions.
        self.disallow_circuit_construction = false;

        // Parse expression.
        let result = self.parse_conditional_expression();

        // Restore prior parser state.
        self.disallow_circuit_construction = prior_fuzzy_state;

        result
    }

    /// Returns an [`Expression`] AST node if the next tokens represent
    /// a ternary expression. May or may not include circuit init expressions.
    ///
    /// Otherwise, tries to parse the next token using [`parse_boolean_or_expression`].
    pub(super) fn parse_conditional_expression(&mut self) -> Result<Expression> {
        // Try to parse the next expression. Try BinaryOperation::Or.
        let mut expr = self.parse_boolean_or_expression()?;

        // Parse the rest of the ternary expression.
        if self.eat(&Token::Question) {
            let if_true = self.parse_expression()?;
            self.expect(&Token::Colon)?;
            let if_false = self.parse_expression()?;
            expr = Expression::Ternary(TernaryExpression {
                span: expr.span() + if_false.span(),
                condition: Box::new(expr),
                if_true: Box::new(if_true),
                if_false: Box::new(if_false),
            });
        }
        Ok(expr)
    }

    /// Constructs a binary expression `left op right`.
    fn bin_expr(left: Expression, right: Expression, op: BinaryOperation) -> Expression {
        Expression::Binary(BinaryExpression {
            span: left.span() + right.span(),
            op,
            left: Box::new(left),
            right: Box::new(right),
        })
    }

    /// Parses a left-associative binary expression `<left> token <right>` using `f` for left/right.
    /// The `token` is translated to `op` in the AST.
    fn parse_bin_expr(
        &mut self,
        tokens: &[Token],
        mut f: impl FnMut(&mut Self) -> Result<Expression>,
    ) -> Result<Expression> {
        let mut expr = f(self)?;
        while let Some(op) = self.eat_bin_op(tokens) {
            expr = Self::bin_expr(expr, f(self)?, op);
        }
        Ok(expr)
    }

    /// Returns an [`Expression`] AST node if the next tokens represent
    /// a binary OR expression.
    ///
    /// Otherwise, tries to parse the next token using [`parse_boolean_and_expression`].
    fn parse_boolean_or_expression(&mut self) -> Result<Expression> {
        self.parse_bin_expr(&[Token::Or], Self::parse_boolean_and_expression)
    }

    /// Returns an [`Expression`] AST node if the next tokens represent a
    /// binary AND expression.
    ///
    /// Otherwise, tries to parse the next token using [`parse_equality_expression`].
    fn parse_boolean_and_expression(&mut self) -> Result<Expression> {
        self.parse_bin_expr(&[Token::And], Self::parse_equality_expression)
    }

    /// Eats one of binary operators matching any in `tokens`.
    fn eat_bin_op(&mut self, tokens: &[Token]) -> Option<BinaryOperation> {
        self.eat_any(tokens).then(|| match &self.prev_token.token {
            Token::Eq => BinaryOperation::Eq,
            Token::NotEq => BinaryOperation::Neq,
            Token::Lt => BinaryOperation::Lt,
            Token::LtEq => BinaryOperation::Lte,
            Token::Gt => BinaryOperation::Gt,
            Token::GtEq => BinaryOperation::Gte,
            Token::Add => BinaryOperation::Add,
            Token::Sub => BinaryOperation::Sub,
            Token::Mul => BinaryOperation::Mul,
            Token::Div => BinaryOperation::Div,
            Token::Rem => BinaryOperation::Rem,
            Token::Or => BinaryOperation::Or,
            Token::And => BinaryOperation::And,
            Token::BitOr => BinaryOperation::BitwiseOr,
            Token::BitAnd => BinaryOperation::BitwiseAnd,
            Token::Pow => BinaryOperation::Pow,
            Token::Shl => BinaryOperation::Shl,
            Token::Shr => BinaryOperation::Shr,
            Token::BitXor => BinaryOperation::Xor,
            _ => unreachable!("`eat_bin_op` shouldn't produce this"),
        })
    }

    /// Returns an [`Expression`] AST node if the next tokens represent a
    /// binary relational expression: less than, less than or equals, greater than, greater than or equals.
    ///
    /// Otherwise, tries to parse the next token using [`parse_additive_expression`].
    fn parse_ordering_expression(&mut self) -> Result<Expression> {
        let mut expr = self.parse_bitwise_exclusive_or_expression()?;
        if let Some(op) = self.eat_bin_op(&[Token::Lt, Token::LtEq, Token::Gt, Token::GtEq]) {
            let right = self.parse_bitwise_exclusive_or_expression()?;
            expr = Self::bin_expr(expr, right, op);
        }
        Ok(expr)
    }

    /// Returns an [`Expression`] AST node if the next tokens represent a
    /// binary equals or not equals expression.
    ///
    /// Otherwise, tries to parse the next token using [`parse_ordering_expression`].
    fn parse_equality_expression(&mut self) -> Result<Expression> {
        let mut expr = self.parse_ordering_expression()?;
        if let Some(op) = self.eat_bin_op(&[Token::Eq, Token::NotEq]) {
            let right = self.parse_ordering_expression()?;
            expr = Self::bin_expr(expr, right, op);
        }
        Ok(expr)
    }

    /// Returns an [`Expression`] AST node if the next tokens represent a
    /// bitwise exclusive or expression.
    ///
    /// Otherwise, tries to parse the next token using [`parse_bitwise_inclusive_or_expression`].
    fn parse_bitwise_exclusive_or_expression(&mut self) -> Result<Expression> {
        self.parse_bin_expr(&[Token::BitXor], Self::parse_bitwise_inclusive_or_expression)
    }

    /// Returns an [`Expression`] AST node if the next tokens represent a
    /// bitwise inclusive or expression.
    ///
    /// Otherwise, tries to parse the next token using [`parse_bitwise_and_expression`].
    fn parse_bitwise_inclusive_or_expression(&mut self) -> Result<Expression> {
        self.parse_bin_expr(&[Token::BitOr], Self::parse_bitwise_and_expression)
    }

    /// Returns an [`Expression`] AST node if the next tokens represent a
    /// bitwise and expression.
    ///
    /// Otherwise, tries to parse the next token using [`parse_shift_expression`].
    fn parse_bitwise_and_expression(&mut self) -> Result<Expression> {
        self.parse_bin_expr(&[Token::BitAnd], Self::parse_shift_expression)
    }

    /// Returns an [`Expression`] AST node if the next tokens represent a
    /// shift left or a shift right expression.
    ///
    /// Otherwise, tries to parse the next token using [`parse_additive_expression`].
    fn parse_shift_expression(&mut self) -> Result<Expression> {
        self.parse_bin_expr(&[Token::Shl, Token::Shr], Self::parse_additive_expression)
    }

    /// Returns an [`Expression`] AST node if the next tokens represent a
    /// binary addition or subtraction expression.
    ///
    /// Otherwise, tries to parse the next token using [`parse_mul_div_pow_expression`].
    fn parse_additive_expression(&mut self) -> Result<Expression> {
        self.parse_bin_expr(&[Token::Add, Token::Sub], Self::parse_multiplicative_expression)
    }

    /// Returns an [`Expression`] AST node if the next tokens represent a
    /// binary multiplication, division, or a remainder expression.
    ///
    /// Otherwise, tries to parse the next token using [`parse_exponential_expression`].
    fn parse_multiplicative_expression(&mut self) -> Result<Expression> {
        self.parse_bin_expr(
            &[Token::Mul, Token::Div, Token::Rem],
            Self::parse_exponential_expression,
        )
    }

    /// Returns an [`Expression`] AST node if the next tokens represent a
    /// binary exponentiation expression.
    ///
    /// Otherwise, tries to parse the next token using [`parse_unary_expression`].
    fn parse_exponential_expression(&mut self) -> Result<Expression> {
        let mut expr = self.parse_unary_expression()?;

        if let Some(op) = self.eat_bin_op(&[Token::Pow]) {
            let right = self.parse_exponential_expression()?;
            expr = Self::bin_expr(expr, right, op);
        }

        Ok(expr)
    }

    /// Returns an [`Expression`] AST node if the next tokens represent a
    /// unary not, negate, or bitwise not expression.
    ///
    /// Otherwise, tries to parse the next token using [`parse_postfix_expression`].
    pub(super) fn parse_unary_expression(&mut self) -> Result<Expression> {
        let mut ops = Vec::new();
        while self.eat_any(&[Token::Not, Token::Sub]) {
            let operation = match self.prev_token.token {
                Token::Not => UnaryOperation::Not,
                Token::Sub => UnaryOperation::Negate,
                _ => unreachable!("parse_unary_expression_ shouldn't produce this"),
            };
            ops.push((operation, self.prev_token.span));
        }
        let mut inner = self.parse_postfix_expression()?;
        for (op, op_span) in ops.into_iter().rev() {
            inner = Expression::Unary(UnaryExpression {
                span: op_span + inner.span(),
                op,
                receiver: Box::new(inner),
            });
        }
        Ok(inner)
    }

    /// Returns an [`Expression`] AST node if the next tokens represent a
    /// method call expression.
    fn parse_method_call_expression(&mut self, receiver: Expression, method: Identifier) -> Result<Expression> {
        // Parse the argument list.
        let (mut args, _, span) = self.parse_expr_tuple()?;
        let span = receiver.span() + span;

        if let (true, Some(op)) = (args.is_empty(), UnaryOperation::from_symbol(method.name)) {
            // Found an unary operator and the argument list is empty.
            Ok(Expression::Unary(UnaryExpression {
                span,
                op,
                receiver: Box::new(receiver),
            }))
        } else if let (1, Some(op)) = (args.len(), BinaryOperation::from_symbol(method.name)) {
            // Found a binary operator and the argument list contains a single argument.
            Ok(Expression::Binary(BinaryExpression {
                span,
                op,
                left: Box::new(receiver),
                right: Box::new(args.swap_remove(0)),
            }))
        } else {
            // Either an invalid unary/binary operator, or more arguments given.
            self.emit_err(ParserError::invalid_method_call(receiver, method, span));
            Ok(Expression::Err(ErrExpression { span }))
        }
    }

    /// Returns an [`Expression`] AST node if the next tokens represent a
    /// static access expression.
    fn parse_associated_access_expression(&mut self, circuit_name: Expression) -> Result<Expression> {
        // Parse circuit name expression into circuit type.
        let circuit_type = if let Expression::Identifier(ident) = circuit_name {
            Type::Identifier(ident)
        } else {
            return Err(ParserError::invalid_associated_access(&circuit_name, circuit_name.span()).into());
        };

        // Parse the circuit member name (can be variable or function name).
        let member_name = self.expect_identifier()?;

        // Check if there are arguments.
        Ok(Expression::Access(if self.check(&Token::LeftParen) {
            // Parse the arguments
            let (args, _, end) = self.parse_expr_tuple()?;

            // Return the circuit function.
            AccessExpression::AssociatedFunction(AssociatedFunction {
                span: circuit_name.span() + end,
                ty: circuit_type,
                name: member_name,
                args,
            })
        } else {
            // Return the circuit constant.
            AccessExpression::AssociatedConstant(AssociatedConstant {
                span: circuit_name.span() + member_name.span(),
                ty: circuit_type,
                name: member_name,
            })
        }))
    }

    /// Parses a tuple of `Expression` AST nodes.
    pub(crate) fn parse_expr_tuple(&mut self) -> Result<(Vec<Expression>, bool, Span)> {
        self.parse_paren_comma_list(|p| p.parse_expression().map(Some))
    }

    /// Returns an [`Expression`] AST node if the next tokens represent an
    /// array access, circuit member access, function call, or static function call expression.
    ///
    /// Otherwise, tries to parse the next token using [`parse_primary_expression`].
    fn parse_postfix_expression(&mut self) -> Result<Expression> {
        // We don't directly parse named-type's and Identifier's here as
        // the ABNF states. Rather the primary expression already
        // handle those. The ABNF is more specific for language reasons.
        let mut expr = self.parse_primary_expression()?;
        loop {
            if self.eat(&Token::Dot) {
                if self.check_int() {
                    // Eat a tuple member access.
                    let (index, span) = self.eat_integer()?;
                    expr = Expression::Access(AccessExpression::Tuple(TupleAccess {
                        tuple: Box::new(expr),
                        index,
                        span,
                    }))
                } else {
                    // Parse identifier name.
                    let name = self.expect_identifier()?;

                    if self.check(&Token::LeftParen) {
                        // Eat a method call on a type
                        expr = self.parse_method_call_expression(expr, name)?
                    } else {
                        // Eat a circuit member access.
                        expr = Expression::Access(AccessExpression::Member(MemberAccess {
                            span: expr.span(),
                            inner: Box::new(expr),
                            name,
                        }))
                    }
                }
            } else if self.eat(&Token::DoubleColon) {
                // Eat a core circuit constant or core circuit function call.
                expr = self.parse_associated_access_expression(expr)?;
            } else if self.check(&Token::LeftParen) {
                // Parse a function call that's by itself.
                let (arguments, _, span) = self.parse_paren_comma_list(|p| p.parse_expression().map(Some))?;
                expr = Expression::Call(CallExpression {
                    span: expr.span() + span,
                    function: Box::new(expr),
                    arguments,
                });
            }
            // Check if next token is a dot to see if we are calling recursive method.
            if !self.check(&Token::Dot) {
                break;
            }
        }
        Ok(expr)
    }

    /// Returns an [`Expression`] AST node if the next tokens represent a
    /// tuple initialization expression or an affine group literal.
    fn parse_tuple_expression(&mut self) -> Result<Expression> {
        if let Some(gt) = self.eat_group_partial().transpose()? {
            return Ok(Expression::Literal(Literal::Group(Box::new(GroupLiteral::Tuple(gt)))));
        }

        let (mut tuple, trailing, span) = self.parse_expr_tuple()?;

        if !trailing && tuple.len() == 1 {
            Ok(tuple.swap_remove(0))
        } else {
            Ok(Expression::Tuple(TupleExpression { elements: tuple, span }))
        }
    }

    /// Returns a reference to the next token if it is a [`GroupCoordinate`], or [None] if
    /// the next token is not a [`GroupCoordinate`].
    fn peek_group_coordinate(&self, dist: &mut usize) -> Option<GroupCoordinate> {
        let (advanced, gc) = self.look_ahead(*dist, |t0| match &t0.token {
            Token::Add => Some((1, GroupCoordinate::SignHigh)),
            Token::Sub => self.look_ahead(*dist + 1, |t1| match &t1.token {
                Token::Integer(value) => Some((2, GroupCoordinate::Number(format!("-{}", value), t1.span))),
                _ => Some((1, GroupCoordinate::SignLow)),
            }),
            Token::Underscore => Some((1, GroupCoordinate::Inferred)),
            Token::Integer(value) => Some((1, GroupCoordinate::Number(value.clone(), t0.span))),
            _ => None,
        })?;
        *dist += advanced;
        Some(gc)
    }

    /// Removes the next two tokens if they are a pair of [`GroupCoordinate`] and returns them,
    /// or [None] if the next token is not a [`GroupCoordinate`].
    fn eat_group_partial(&mut self) -> Option<Result<GroupTuple>> {
        assert!(self.check(&Token::LeftParen)); // `(`.

        // Peek at first gc.
        let start_span = &self.token.span;
        let mut dist = 1; // 0th is `(` so 1st is first gc's start.
        let first_gc = self.peek_group_coordinate(&mut dist)?;

        let check_ahead = |d, token: &_| self.look_ahead(d, |t| (&t.token == token).then(|| t.span));

        // Peek at `,`.
        check_ahead(dist, &Token::Comma)?;
        dist += 1; // Standing at `,` so advance one for next gc's start.

        // Peek at second gc.
        let second_gc = self.peek_group_coordinate(&mut dist)?;

        // Peek at `)`.
        let right_paren_span = check_ahead(dist, &Token::RightParen)?;
        dist += 1; // Standing at `)` so advance one for 'group'.

        // Peek at `group`.
        let end_span = check_ahead(dist, &Token::Group)?;
        dist += 1; // Standing at `)` so advance one for 'group'.

        let gt = GroupTuple {
            span: start_span + &end_span,
            x: first_gc,
            y: second_gc,
        };

        // Eat everything so that this isn't just peeking.
        for _ in 0..dist {
            self.bump();
        }

        if let Err(e) = assert_no_whitespace(right_paren_span, end_span, &format!("({},{})", gt.x, gt.y), "group") {
            return Some(Err(e));
        }

        Some(Ok(gt))
    }

    fn parse_circuit_member(&mut self) -> Result<CircuitVariableInitializer> {
        let identifier = if self.allow_identifier_underscores && self.eat(&Token::Underscore) {
            // Allow `_nonce` for circuit records.
            let identifier_without_underscore = self.expect_identifier()?;
            Identifier::new(Symbol::intern(&format!("_{}", identifier_without_underscore.name)))
        } else {
            self.expect_identifier()?
        };

        let expression = if self.eat(&Token::Colon) {
            // Parse individual circuit variable declarations.
            Some(self.parse_expression()?)
        } else {
            None
        };

        Ok(CircuitVariableInitializer { identifier, expression })
    }

    /// Returns an [`Expression`] AST node if the next tokens represent a
    /// circuit initialization expression.
    /// let foo = Foo { x: 1u8 };
    pub fn parse_circuit_init_expression(&mut self, identifier: Identifier) -> Result<Expression> {
        let (members, _, end) = self.parse_list(Delimiter::Brace, Some(Token::Comma), |p| {
            p.parse_circuit_member().map(Some)
        })?;

        Ok(Expression::Circuit(CircuitExpression {
            span: identifier.span + end,
            name: identifier,
            members,
        }))
    }

    /// Returns an [`Expression`] AST node if the next token is a primary expression:
    /// - Literals: field, group, unsigned integer, signed integer, boolean, address
    /// - Aggregate types: array, tuple
    /// - Identifiers: variables, keywords
    /// - self
    ///
    /// Returns an expression error if the token cannot be matched.
    fn parse_primary_expression(&mut self) -> Result<Expression> {
        if let Token::LeftParen = self.token.token {
            return self.parse_tuple_expression();
        }

        let SpannedToken { token, span } = self.token.clone();
        self.bump();

        Ok(match token {
            Token::Integer(value) => {
                let suffix_span = self.token.span;
                let full_span = span + suffix_span;
                let assert_no_whitespace = |x| assert_no_whitespace(span, suffix_span, &value, x);
                match self.eat_any(INT_TYPES).then(|| &self.prev_token.token) {
                    // Literal followed by `field`, e.g., `42field`.
                    Some(Token::Field) => {
                        assert_no_whitespace("field")?;
                        Expression::Literal(Literal::Field(value, full_span))
                    }
                    // Literal followed by `group`, e.g., `42group`.
                    Some(Token::Group) => {
                        assert_no_whitespace("group")?;
                        Expression::Literal(Literal::Group(Box::new(GroupLiteral::Single(value, full_span))))
                    }
                    // Literal followed by `scalar` e.g., `42scalar`.
                    Some(Token::Scalar) => {
                        assert_no_whitespace("scalar")?;
                        Expression::Literal(Literal::Scalar(value, full_span))
                    }
                    // Literal followed by other type suffix, e.g., `42u8`.
                    Some(suffix) => {
                        assert_no_whitespace(&suffix.to_string())?;
                        match suffix {
                            Token::I8 => Expression::Literal(Literal::I8(value, full_span)),
                            Token::I16 => Expression::Literal(Literal::I16(value, full_span)),
                            Token::I32 => Expression::Literal(Literal::I32(value, full_span)),
                            Token::I64 => Expression::Literal(Literal::I64(value, full_span)),
                            Token::I128 => Expression::Literal(Literal::I128(value, full_span)),
                            Token::U8 => Expression::Literal(Literal::U8(value, full_span)),
                            Token::U16 => Expression::Literal(Literal::U16(value, full_span)),
                            Token::U32 => Expression::Literal(Literal::U32(value, full_span)),
                            Token::U64 => Expression::Literal(Literal::U64(value, full_span)),
                            Token::U128 => Expression::Literal(Literal::U128(value, full_span)),
                            _ => return Err(ParserError::unexpected_token("Expected integer type suffix", span).into()),
                        }
                    }
                    None => return Err(ParserError::implicit_values_not_allowed(value, span).into()),
                }
            }
            Token::True => Expression::Literal(Literal::Boolean(true, span)),
            Token::False => Expression::Literal(Literal::Boolean(false, span)),
<<<<<<< HEAD
            Token::AddressLit(address_string) => {
                if address_string.parse::<Address<Testnet3>>().is_err() {
                    self.emit_err(ParserError::invalid_address_lit(&address_string, span));
=======
            Token::AddressLit(addr) => {
                if addr.parse::<Address<Testnet3>>().is_err() {
                    self.emit_err(ParserError::invalid_address_lit(&addr, span));
>>>>>>> d216cc17
                }
                Expression::Literal(Literal::Address(address_string, span))
            }
            Token::StaticString(value) => Expression::Literal(Literal::String(value, span)),
            Token::Identifier(name) => {
                let ident = Identifier { name, span };
                if !self.disallow_circuit_construction && self.check(&Token::LeftCurly) {
                    // Parse circuit and records inits as circuit expressions.
                    // Enforce circuit or record type later at type checking.
                    self.parse_circuit_init_expression(ident)?
                } else {
                    Expression::Identifier(ident)
                }
            }
            t if crate::type_::TYPE_TOKENS.contains(&t) => Expression::Identifier(Identifier {
                name: t.keyword_to_symbol().unwrap(),
                span,
            }),
            token => {
                return Err(ParserError::unexpected_str(token, "expression", span).into());
            }
        })
    }
}

fn assert_no_whitespace(left_span: Span, right_span: Span, left: &str, right: &str) -> Result<()> {
    if left_span.hi != right_span.lo {
        let error_span = Span::new(left_span.hi, right_span.lo); // The span between them.
        return Err(ParserError::unexpected_whitespace(left, right, error_span).into());
    }

    Ok(())
}<|MERGE_RESOLUTION|>--- conflicted
+++ resolved
@@ -17,10 +17,7 @@
 use super::*;
 use leo_errors::{ParserError, Result};
 
-<<<<<<< HEAD
 use leo_span::Symbol;
-=======
->>>>>>> d216cc17
 use snarkvm_console::{account::Address, network::Testnet3};
 
 const INT_TYPES: &[Token] = &[
@@ -558,15 +555,9 @@
             }
             Token::True => Expression::Literal(Literal::Boolean(true, span)),
             Token::False => Expression::Literal(Literal::Boolean(false, span)),
-<<<<<<< HEAD
             Token::AddressLit(address_string) => {
                 if address_string.parse::<Address<Testnet3>>().is_err() {
                     self.emit_err(ParserError::invalid_address_lit(&address_string, span));
-=======
-            Token::AddressLit(addr) => {
-                if addr.parse::<Address<Testnet3>>().is_err() {
-                    self.emit_err(ParserError::invalid_address_lit(&addr, span));
->>>>>>> d216cc17
                 }
                 Expression::Literal(Literal::Address(address_string, span))
             }
