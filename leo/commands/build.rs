--- conflicted
+++ resolved
@@ -58,7 +58,6 @@
             let _program = Compiler::<Fq, EdwardsGroupType>::new_from_path(package_name.clone(), lib_file_path)?;
         };
 
-<<<<<<< HEAD
         // Compile the main.leo file along with constraints
         if MainFile::exists_at(&package_path) {
             // Create the outputs directory
@@ -89,6 +88,7 @@
                 let temporary_program = program.clone();
                 let output = temporary_program.compile_constraints(&mut cs)?;
                 log::debug!("Compiled constraints - {:#?}", output);
+                log::debug!("Number of constraints - {:#?}", cs.num_constraints());
             }
 
             // If a checksum file exists, check if it differs from the new checksum
@@ -100,62 +100,19 @@
                 // By default, the checksum differs if there is no checksum to compare against
                 true
             };
-=======
-        log::info!("Compiling...");
-
-        // Create the outputs directory
-        OutputsDirectory::create(&package_path)?;
-
-        // Construct the path to the main file in the source directory
-        let mut main_file_path = package_path.clone();
-        main_file_path.push(SOURCE_DIRECTORY_NAME);
-        main_file_path.push(MAIN_FILE_NAME);
-
-        // Load the program at `main_file_path`
-        let program = Compiler::<Fq, EdwardsGroupType>::new_from_path(package_name.clone(), main_file_path.clone())?;
-
-        // Compute the current program checksum
-        let program_checksum = program.checksum()?;
-
-        // Generate the program on the constraint system and verify correctness
-        {
-            let mut cs = KeypairAssembly::<Bls12_377> {
-                num_inputs: 0,
-                num_aux: 0,
-                num_constraints: 0,
-                at: vec![],
-                bt: vec![],
-                ct: vec![],
-            };
-            let temporary_program = program.clone();
-            let output = temporary_program.compile_constraints(&mut cs)?;
-            log::debug!("Compiled constraints - {:#?}", output);
-            log::debug!("Number of constraints - {:#?}", cs.num_constraints());
-        }
->>>>>>> 60e592ed
 
             // If checksum differs, compile the program
             if checksum_differs {
                 // Write the new checksum to the outputs directory
                 checksum_file.write_to(&path, program_checksum)?;
+
+                log::debug!("Checksum saved ({:?})", path);
             }
 
-<<<<<<< HEAD
             log::info!("Compiled program in {:?}", main_file_path);
 
             return Ok(Some((program, checksum_differs)));
         }
-=======
-        // If checksum differs, compile the program
-        if checksum_differs {
-            // Write the new checksum to the outputs directory
-            checksum_file.write_to(&path, program_checksum)?;
-
-            log::debug!("Checksum saved ({:?})", path);
-        }
-
-        log::info!("Compiled program ({:?})", main_file_path);
->>>>>>> 60e592ed
 
         // Return None when compiling a package for publishing
         // The published package does not need to have a main.leo
