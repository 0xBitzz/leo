--- conflicted
+++ resolved
@@ -289,35 +289,7 @@
         help: None,
     }
 
-<<<<<<< HEAD
-    /// For when there is an invalid integer value.
-    @formatted
-    integer_value_invalid_integer {
-        args: (actual: impl Display),
-        msg: format!("failed to parse `{}` as expected integer type", actual),
-        help: None,
-    }
-
-    /// For when an a integer value was expected but none was found.
-    @formatted
-    integer_value_missing_integer {
-        args: (expected: impl Display),
-        msg: format!("expected integer input `{}` not found", expected),
-        help: None,
-    }
-
-    /// For when an a integer operation has no implementation.
-    @formatted
-    integer_value_cannot_evaluate {
-        args: (operation: impl Display),
-        msg: format!("no implementation found for `{}`", operation),
-        help: None,
-    }
-
-    /// For when an length of call is used on non Arrays.
-=======
     /// For when .len() method is used on non-array values/variables.
->>>>>>> d621ee72
     @formatted
     lengthof_can_only_be_used_on_arrays {
         args: (),
