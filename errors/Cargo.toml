--- conflicted
+++ resolved
@@ -42,10 +42,6 @@
 features = [ "derive", "rc" ]
 
 [dependencies.thiserror]
-<<<<<<< HEAD
-version = "1.0.49"
+version = "1.0.55"
 [dependencies]
-reqwest = "0.11.22"
-=======
-version = "1.0.55"
->>>>>>> 39a9fa02
+reqwest = "0.11.22"