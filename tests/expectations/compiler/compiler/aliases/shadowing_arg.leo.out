--- conflicted
+++ resolved
@@ -261,14 +261,7 @@
             r0:
               type: bool
               value: "true"
-<<<<<<< HEAD
-    initial_ast: 46d0cc9ffe43877c4d5a7bae9462de431a48b4c7e7f3c50c2c993e93f3f4cbf8
-    imports_resolved_ast: 5eaf95f0e232dddc84fbb4e6914eab6d8d3ef2c1e7149326be236e148b65db6b
-    canonicalized_ast: 5eaf95f0e232dddc84fbb4e6914eab6d8d3ef2c1e7149326be236e148b65db6b
-    type_inferenced_ast: f10fcc6d2a018c5d301bd5cbfc966f4b87de633a88a2a170eddc85769e56599e
-=======
-    initial_ast: 1c8296604bb0edf77b216cc262395e73d6557b1a4045a10a5f79ee87efbe1387
-    imports_resolved_ast: bc3998dfc9a7c7756b2a71e573e921c175e6d65847ef3ea9fe9f63aa15b44db3
-    canonicalized_ast: bc3998dfc9a7c7756b2a71e573e921c175e6d65847ef3ea9fe9f63aa15b44db3
-    type_inferenced_ast: 4d1c3a1035fdb68c126d04347dfe53e901d291386e5a5c669cbc4598de55ec6d
->>>>>>> d621ee72
+    initial_ast: 1c29cd6290cf2744a37746029d5b1b64f94ff432e14a67971907e129ff658c67
+    imports_resolved_ast: 797364f7f535dae78debc5bfdf3824eef9db3fa41770f92871ed45586ed59d4e
+    canonicalized_ast: 797364f7f535dae78debc5bfdf3824eef9db3fa41770f92871ed45586ed59d4e
+    type_inferenced_ast: 03133d49998d8ec5eb489f6abcc9e0327b8e3edd09d330e879496c5bd15361a7