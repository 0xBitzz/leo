--- conflicted
+++ resolved
@@ -268,14 +268,7 @@
             r0:
               type: bool
               value: "true"
-<<<<<<< HEAD
-    initial_ast: 089b3b2e76496d988db11b50bb02427b20bd1124706cd5250d39ef5de0f31707
-    imports_resolved_ast: bebc9ecb59ce07cee6b3463ad2cf4ffe403dc4583939272be9b4f4a5af850b37
-    canonicalized_ast: 44a999f7dca89418764d8d1ca71b8c2c4472ab1a16612ddc9feb1d0918ab3c58
-    type_inferenced_ast: 96d8ccc4427141c260eb5a82679b7df966096f587cded05404e45b46806c74e6
-=======
-    initial_ast: 0d3a5f6f3a3c8c0ea12536077868eb2311dd0312d6093f55663ac77ca54a40c5
-    imports_resolved_ast: eed40bd830f139ea8bff9e6491ed657dd19db2496f8be22d6d8b98f4eec0a23c
-    canonicalized_ast: 6e24799f9271d848aaf33b437883898d710e13676ae28d44e815a9d5f085e7a0
-    type_inferenced_ast: a506dead68d172f520111a8e7803d769253e501985d156a7841569caae95527c
->>>>>>> 03f78d56
+    initial_ast: 562ef1e164baeb03f4f464e684108a2190f1a6330dbd6e83d177854bef0387f7
+    imports_resolved_ast: 672459611b118b01ef60a531043ea4d2641c29d30a9658211a30a86402e638f6
+    canonicalized_ast: 6e34daa3a94adc8d85e7f9c85685a7756fd01ca3a4a3b3911ed1f93be9a879f9
+    type_inferenced_ast: ebccbab3f9381eaeab4fad3f4f5775be2cf20ea9ac13095acb01ea5c8b339cd9