---
namespace: Compile
expectation: Pass
outputs:
  - circuit:
      num_public_variables: 0
      num_private_variables: 3
      num_constraints: 3
      at: 74affd242c169638ba2ba913cd2fa5d4070eef1055c7d8ac57dfb6d449d8fb14
      bt: fa4399093f64457849c38de4cad4cab3e1d90743e8be07d1b156b6088c5851ec
      ct: 5ae1625b488b3935122d8dd627fe575b388a5aa360378fa4407aad08baaed1e2
    output:
      - input_file: input/dummy.in
        output:
          registers:
            r0:
              type: bool
              value: "true"
    initial_ast: 045a4f50a3efb0847c8213c3d644decd839d581bc80db37827da36ca980002a0
<<<<<<< HEAD
    imports_resolved_ast: 1a310166e8318e26d20a919f98b627a0b677d6fd176710bab38f152ff0976406
    canonicalized_ast: bd4605e73d521d60cd9712f35b072bba582c0f6755a7c6368f9ac12725e9b9bf
    type_inferenced_ast: 610ffc051d6112ebaeecba90eecf52738bba9614309e237e4ffe90d44ed642ab
=======
    ir: e169c1e38ed07d617d4ac7f80dbc58ab77768da39fafab9b7f46fa3b21ff5ee9
    imports_resolved_ast: b3967109ec6f512a16103fc2b659c44cc21ae90267e8fa46d2f4be3d308bbf0c
    canonicalized_ast: 179d7fdeb9563fc3e1184827dbad2ae351dbe9f525529efa653baf5464c56467
    type_inferenced_ast: e9f281e0040f30b221d9ce666c8bd4094bc665eb0683fa9d07f861b49064d5ed
>>>>>>> 3626fbdb
<|MERGE_RESOLUTION|>--- conflicted
+++ resolved
@@ -17,13 +17,7 @@
               type: bool
               value: "true"
     initial_ast: 045a4f50a3efb0847c8213c3d644decd839d581bc80db37827da36ca980002a0
-<<<<<<< HEAD
+    ir: e169c1e38ed07d617d4ac7f80dbc58ab77768da39fafab9b7f46fa3b21ff5ee9
     imports_resolved_ast: 1a310166e8318e26d20a919f98b627a0b677d6fd176710bab38f152ff0976406
     canonicalized_ast: bd4605e73d521d60cd9712f35b072bba582c0f6755a7c6368f9ac12725e9b9bf
-    type_inferenced_ast: 610ffc051d6112ebaeecba90eecf52738bba9614309e237e4ffe90d44ed642ab
-=======
-    ir: e169c1e38ed07d617d4ac7f80dbc58ab77768da39fafab9b7f46fa3b21ff5ee9
-    imports_resolved_ast: b3967109ec6f512a16103fc2b659c44cc21ae90267e8fa46d2f4be3d308bbf0c
-    canonicalized_ast: 179d7fdeb9563fc3e1184827dbad2ae351dbe9f525529efa653baf5464c56467
-    type_inferenced_ast: e9f281e0040f30b221d9ce666c8bd4094bc665eb0683fa9d07f861b49064d5ed
->>>>>>> 3626fbdb
+    type_inferenced_ast: 610ffc051d6112ebaeecba90eecf52738bba9614309e237e4ffe90d44ed642ab