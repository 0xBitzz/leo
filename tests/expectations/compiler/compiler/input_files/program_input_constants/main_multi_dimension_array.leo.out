--- conflicted
+++ resolved
@@ -278,14 +278,7 @@
             r0:
               type: bool
               value: "true"
-<<<<<<< HEAD
-    initial_ast: 7a2cf70460733ffe1943c6c390638d97ed27f9ddf81ee45a49ba5df8f8677e87
-    imports_resolved_ast: 6018dba909a9110dfbf673ea52de5a8a40227d54bbfb2c37a439a7ba9a05e5b6
-    canonicalized_ast: a81931168588c8d61f0c10b5ea19343ea3138e4103a55c5a38de3e23bad2f96c
-    type_inferenced_ast: f827bda115d17d5ef4041fd0f656f345f7e39321f8781abc8e9fb06e9c0c9cb5
-=======
-    initial_ast: 4fc7e34d78642ad06643acb3b3aaf6c4a072d8cedf625696eb9544496ede6316
-    imports_resolved_ast: 28bf615b71c63269930ba35d5826b73bd4afa521449262d4d4603f2a1195520d
-    canonicalized_ast: 3b85554fce32280ca5f1f072be29797982ba6d33d31d8fb09c818a9262ddf4fd
-    type_inferenced_ast: f4057918db910a098fcc1f069ca0fafe7251a4419a62c82156405f639bc32dfe
->>>>>>> 03f78d56
+    initial_ast: 21969ca778cce94e228736dca8b005ca8eb31df5ac699a0a3782c471145e801a
+    imports_resolved_ast: aba42193bc7f523a95b54297dbf5e2b0763401d12be97066dc67bc23ed1c2d4e
+    canonicalized_ast: 4299b4995c35650e360ad4e251d99b96967ed53079ce3b0c17ee5bb38193b2aa
+    type_inferenced_ast: 9419b41c6a59c982047f34e7fe892596493dd95617c50118d96ca55e1f2fc199