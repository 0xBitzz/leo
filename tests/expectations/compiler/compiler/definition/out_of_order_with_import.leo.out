---
namespace: Compile
expectation: Pass
outputs:
  - circuit:
      num_public_variables: 0
      num_private_variables: 2
      num_constraints: 2
      at: 401937c524c61a28b4fab76d7a1f85bb628850012af62362a0922610372faf92
      bt: cdf9a9cee4f2edf55111a95ae60bde9801080f6bde638a5c79273a39a2f9f7f5
      ct: 643d5437104296e21d906ecb15b2c96ad278f20cfc4af53b12bb6069bd853726
    output:
      - input_file: input/dummy.in
        output:
          registers:
            r0:
              type: bool
              value: "true"
    initial_ast: 532fd5f5e395e68fb1af3e8fb738314beda0665d1a851a74351e444b6b0819ae
<<<<<<< HEAD
    imports_resolved_ast: 17125fb42273f38a466e33a14698d8bd622c183b88143d6e9d9b03e5c7f8b461
    canonicalized_ast: 61030e2101eb085dd1c65e9508de928ecc4240fc0b539b3f555012589e6ffde4
    type_inferenced_ast: cc36265059dddf5f37ce6d28260fbde744ac9e3008f6465641b8ad0cbf64dabf
=======
    ir: 122411f4476dfb27e2e966b696c3896d569b053b8d860776a6bab4b3498f0d3c
    imports_resolved_ast: f9676512282e8604e9949319f66af43845b91b7d3d24350c6cd40a890afe2023
    canonicalized_ast: e8728e4fa88c384d382f3cb4b342fca0c4038445036c521c4c6b4f286f290c49
    type_inferenced_ast: e07324636dba89cd41f38232288e5e31fb1d106c613ee19e45b4573f9bd7a924
>>>>>>> 3626fbdb
<|MERGE_RESOLUTION|>--- conflicted
+++ resolved
@@ -17,13 +17,7 @@
               type: bool
               value: "true"
     initial_ast: 532fd5f5e395e68fb1af3e8fb738314beda0665d1a851a74351e444b6b0819ae
-<<<<<<< HEAD
+    ir: 122411f4476dfb27e2e966b696c3896d569b053b8d860776a6bab4b3498f0d3c
     imports_resolved_ast: 17125fb42273f38a466e33a14698d8bd622c183b88143d6e9d9b03e5c7f8b461
     canonicalized_ast: 61030e2101eb085dd1c65e9508de928ecc4240fc0b539b3f555012589e6ffde4
-    type_inferenced_ast: cc36265059dddf5f37ce6d28260fbde744ac9e3008f6465641b8ad0cbf64dabf
-=======
-    ir: 122411f4476dfb27e2e966b696c3896d569b053b8d860776a6bab4b3498f0d3c
-    imports_resolved_ast: f9676512282e8604e9949319f66af43845b91b7d3d24350c6cd40a890afe2023
-    canonicalized_ast: e8728e4fa88c384d382f3cb4b342fca0c4038445036c521c4c6b4f286f290c49
-    type_inferenced_ast: e07324636dba89cd41f38232288e5e31fb1d106c613ee19e45b4573f9bd7a924
->>>>>>> 3626fbdb
+    type_inferenced_ast: cc36265059dddf5f37ce6d28260fbde744ac9e3008f6465641b8ad0cbf64dabf