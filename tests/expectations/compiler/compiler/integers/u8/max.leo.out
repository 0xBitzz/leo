---
namespace: Compile
expectation: Pass
outputs:
  - circuit:
      num_public_variables: 0
      num_private_variables: 2
      num_constraints: 2
      at: 401937c524c61a28b4fab76d7a1f85bb628850012af62362a0922610372faf92
      bt: cdf9a9cee4f2edf55111a95ae60bde9801080f6bde638a5c79273a39a2f9f7f5
      ct: 643d5437104296e21d906ecb15b2c96ad278f20cfc4af53b12bb6069bd853726
    ir:
      - "decl f0: <0>"
      - "  store &v1, ((v0), (), (), ())"
      - "  store &v3, 255"
      - "  eq &v4, v2, true"
      - "  retn v4"
      - ""
    output:
      - input_file: "../input/dummy.in"
        output:
          registers:
            r0:
              type: bool
              value: "true"
<<<<<<< HEAD
    initial_ast: 1c288f3f66adece1ccdca8c54659523f722f138d000096d6b4bd06e3ef695953
    imports_resolved_ast: 1c288f3f66adece1ccdca8c54659523f722f138d000096d6b4bd06e3ef695953
    canonicalized_ast: 1c288f3f66adece1ccdca8c54659523f722f138d000096d6b4bd06e3ef695953
    type_inferenced_ast: 870626bc6060a2c378aced55c72b4b793a1969492d49271347544b89a7fbbb77
=======
    initial_ast: 1e5b1da2899876d937c9ecdf22665be02e309b6ec9fd6fa7473ffebb48a9e19b
    imports_resolved_ast: 8cd83a6ed2365baf1c2ad0a8260f91c93e9707b07805ea8541b4854c14ee193c
    canonicalized_ast: 8cd83a6ed2365baf1c2ad0a8260f91c93e9707b07805ea8541b4854c14ee193c
    type_inferenced_ast: db229a83a59ddce8a3d89e6224061c2575a5a038e4939f1050df1efbdd3a4635
>>>>>>> 0e96bf8d
<|MERGE_RESOLUTION|>--- conflicted
+++ resolved
@@ -4,18 +4,11 @@
 outputs:
   - circuit:
       num_public_variables: 0
-      num_private_variables: 2
-      num_constraints: 2
-      at: 401937c524c61a28b4fab76d7a1f85bb628850012af62362a0922610372faf92
-      bt: cdf9a9cee4f2edf55111a95ae60bde9801080f6bde638a5c79273a39a2f9f7f5
-      ct: 643d5437104296e21d906ecb15b2c96ad278f20cfc4af53b12bb6069bd853726
-    ir:
-      - "decl f0: <0>"
-      - "  store &v1, ((v0), (), (), ())"
-      - "  store &v3, 255"
-      - "  eq &v4, v2, true"
-      - "  retn v4"
-      - ""
+      num_private_variables: 1
+      num_constraints: 1
+      at: 042610d0fd1fe6d6ac112138f8755752f44c7d2a00f1b5960574d6da5cda393f
+      bt: e97756698880ab7555a959a5fb5c6b4e15bd64612aa677adbfe2d0bd91f0a83c
+      ct: cf1cbb66a638b4860a516671fb74850e6ccf787fe6c4c8d29e9c04efe880bd05
     output:
       - input_file: "../input/dummy.in"
         output:
@@ -23,14 +16,7 @@
             r0:
               type: bool
               value: "true"
-<<<<<<< HEAD
-    initial_ast: 1c288f3f66adece1ccdca8c54659523f722f138d000096d6b4bd06e3ef695953
-    imports_resolved_ast: 1c288f3f66adece1ccdca8c54659523f722f138d000096d6b4bd06e3ef695953
-    canonicalized_ast: 1c288f3f66adece1ccdca8c54659523f722f138d000096d6b4bd06e3ef695953
-    type_inferenced_ast: 870626bc6060a2c378aced55c72b4b793a1969492d49271347544b89a7fbbb77
-=======
     initial_ast: 1e5b1da2899876d937c9ecdf22665be02e309b6ec9fd6fa7473ffebb48a9e19b
     imports_resolved_ast: 8cd83a6ed2365baf1c2ad0a8260f91c93e9707b07805ea8541b4854c14ee193c
     canonicalized_ast: 8cd83a6ed2365baf1c2ad0a8260f91c93e9707b07805ea8541b4854c14ee193c
-    type_inferenced_ast: db229a83a59ddce8a3d89e6224061c2575a5a038e4939f1050df1efbdd3a4635
->>>>>>> 0e96bf8d
+    type_inferenced_ast: db229a83a59ddce8a3d89e6224061c2575a5a038e4939f1050df1efbdd3a4635