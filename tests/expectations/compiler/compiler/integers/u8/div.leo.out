--- conflicted
+++ resolved
@@ -4,12 +4,11 @@
 outputs:
   - circuit:
       num_public_variables: 0
-<<<<<<< HEAD
-      num_private_variables: 266
-      num_constraints: 290
-      at: 819012ddf52d50ff140f5d02383751c3c0b0ed50f3ebaaf68c7bf2c11c1ab3c3
-      bt: a0e58b36028cb1a427bfa473dc20e3e6c69f1f91b346e5f55ce1975a3f8f506c
-      ct: 7cfe4d5394266fecec6f651b6b22f4df3e720430a10de5010ebbe2740a116047
+      num_private_variables: 1068
+      num_constraints: 1355
+      at: 8ed58147507a99812dafb5a57a6c403d92d4454ea232cc7ee8b7f387a1435aa4
+      bt: 9e0ee614664ff1c133eff0a1bdb47f8521967aacb928ff34195d0639aec895d6
+      ct: 0b81ff43876b3dbc83461a76cfd1c6ff5513f2a5597441d526a472bd74b66ad1
     ir:
       - "decl f0: <0>"
       - "  store &v1, ((v0), (), (), ())"
@@ -17,13 +16,6 @@
       - "  eq &v6, v5, v4"
       - "  retn v6"
       - ""
-=======
-      num_private_variables: 1068
-      num_constraints: 1355
-      at: 8ed58147507a99812dafb5a57a6c403d92d4454ea232cc7ee8b7f387a1435aa4
-      bt: 9e0ee614664ff1c133eff0a1bdb47f8521967aacb928ff34195d0639aec895d6
-      ct: 0b81ff43876b3dbc83461a76cfd1c6ff5513f2a5597441d526a472bd74b66ad1
->>>>>>> 866066a8
     output:
       - input_file: u8.in
         output:
