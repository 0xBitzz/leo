---
namespace: Compile
expectation: Pass
outputs:
  - circuit:
      num_public_variables: 0
      num_private_variables: 449
      num_constraints: 513
      at: a732e8bc00cf04d02fca68759fb179d342bdcf47038adde7033494b8b2658f4a
      bt: 61e3b1c4fa112a66f0382e65d54fda55c481a3ba6e9faec3d1eba90adf062f24
      ct: 1bfe192aafa52cd285da3b69ded665bb8529044a36c61c88fa729d7d740a566e
    ir:
      - "decl f0: <0>"
      - "  store &v1, ((v0), (), (), ())"
      - "  pick &v6, v2, v3, v4"
      - "  store &v7, v6"
      - "  eq &v8, v7, v5"
      - "  retn v8"
      - ""
    output:
      - input_file: i64.in
        output:
          registers:
            r0:
              type: bool
              value: "true"
      - input_file: i64_rev.in
        output:
          registers:
            r0:
              type: bool
              value: "true"
<<<<<<< HEAD
    initial_ast: e2701c4845335ecd473dd8b644477f6b029b761c3c48e92752fa1954a2c5eab7
    imports_resolved_ast: e2701c4845335ecd473dd8b644477f6b029b761c3c48e92752fa1954a2c5eab7
    canonicalized_ast: e2701c4845335ecd473dd8b644477f6b029b761c3c48e92752fa1954a2c5eab7
    type_inferenced_ast: e2972473b09a8bef5390cf9c8373df1ae0fd64e3bb88facd54bf4328f65ec4de
=======
    initial_ast: f60c769d564a5a76451d1b347c300f1ff5c0030b412ba5d84559fdd67fe6bb79
    imports_resolved_ast: 0b9603435b90bee4e25b9d6117f7b0545a5730ccbe98b47d78eda34da39c3dd6
    canonicalized_ast: 0b9603435b90bee4e25b9d6117f7b0545a5730ccbe98b47d78eda34da39c3dd6
    type_inferenced_ast: 8f6c76786365fb43dbbe9082ef962e4bc27ef1f49b0b5a67d24cad46bf484537
>>>>>>> 0e96bf8d
<|MERGE_RESOLUTION|>--- conflicted
+++ resolved
@@ -4,19 +4,11 @@
 outputs:
   - circuit:
       num_public_variables: 0
-      num_private_variables: 449
-      num_constraints: 513
-      at: a732e8bc00cf04d02fca68759fb179d342bdcf47038adde7033494b8b2658f4a
-      bt: 61e3b1c4fa112a66f0382e65d54fda55c481a3ba6e9faec3d1eba90adf062f24
-      ct: 1bfe192aafa52cd285da3b69ded665bb8529044a36c61c88fa729d7d740a566e
-    ir:
-      - "decl f0: <0>"
-      - "  store &v1, ((v0), (), (), ())"
-      - "  pick &v6, v2, v3, v4"
-      - "  store &v7, v6"
-      - "  eq &v8, v7, v5"
-      - "  retn v8"
-      - ""
+      num_private_variables: 448
+      num_constraints: 512
+      at: e36c9bfd01fbf30c1f31d53e2b19d1a83989e86701ba58838688174b9ad804d7
+      bt: edadcd06780bd97cb60d245565ce94697ee12b4d71ce9148f1546f1c4390b668
+      ct: f1bb709127145aae7603feda04afbc3e401fdf290c1d549be8d2d4b21ece9b58
     output:
       - input_file: i64.in
         output:
@@ -30,14 +22,7 @@
             r0:
               type: bool
               value: "true"
-<<<<<<< HEAD
-    initial_ast: e2701c4845335ecd473dd8b644477f6b029b761c3c48e92752fa1954a2c5eab7
-    imports_resolved_ast: e2701c4845335ecd473dd8b644477f6b029b761c3c48e92752fa1954a2c5eab7
-    canonicalized_ast: e2701c4845335ecd473dd8b644477f6b029b761c3c48e92752fa1954a2c5eab7
-    type_inferenced_ast: e2972473b09a8bef5390cf9c8373df1ae0fd64e3bb88facd54bf4328f65ec4de
-=======
     initial_ast: f60c769d564a5a76451d1b347c300f1ff5c0030b412ba5d84559fdd67fe6bb79
     imports_resolved_ast: 0b9603435b90bee4e25b9d6117f7b0545a5730ccbe98b47d78eda34da39c3dd6
     canonicalized_ast: 0b9603435b90bee4e25b9d6117f7b0545a5730ccbe98b47d78eda34da39c3dd6
-    type_inferenced_ast: 8f6c76786365fb43dbbe9082ef962e4bc27ef1f49b0b5a67d24cad46bf484537
->>>>>>> 0e96bf8d
+    type_inferenced_ast: 8f6c76786365fb43dbbe9082ef962e4bc27ef1f49b0b5a67d24cad46bf484537