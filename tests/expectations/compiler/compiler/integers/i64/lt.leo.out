--- conflicted
+++ resolved
@@ -271,14 +271,7 @@
             r0:
               type: bool
               value: "true"
-<<<<<<< HEAD
-    initial_ast: cf02a052d8b82d8fb3dcf9c5d3fceb5f69b4ade8166f574230ca6851b6dc7662
-    imports_resolved_ast: 24338594d24eb29990767f49c0e82ab1b896855473f2ce1cece269f89c5691bd
-    canonicalized_ast: 24338594d24eb29990767f49c0e82ab1b896855473f2ce1cece269f89c5691bd
-    type_inferenced_ast: 9b88e75d3d466ec8cb98103b58f5db0299b4ee096c47ede818a51787cd4f3245
-=======
-    initial_ast: ccf37ea67c6c2bec4ed3a75cf7e2275204b4650d4482bee31d7339597aae500b
-    imports_resolved_ast: 75e87874d8424ef1804b542b1f2b389c8f4326801ed7b530d71d132cbf43a358
-    canonicalized_ast: 75e87874d8424ef1804b542b1f2b389c8f4326801ed7b530d71d132cbf43a358
-    type_inferenced_ast: c96c51cd2dc799caf9af1dd839cf89ab5272d3bf037b909a1ab9fe9a400e3c10
->>>>>>> 03f78d56
+    initial_ast: dea99b3e3abcbb6770dc54a5e40f5c071f3afb09f1bf6d37d7094049c90e0310
+    imports_resolved_ast: 22a1bc2a5377e1d959e3c7001aa87a52749db3f29b53d92e26ca5a02b06ce8d5
+    canonicalized_ast: 22a1bc2a5377e1d959e3c7001aa87a52749db3f29b53d92e26ca5a02b06ce8d5
+    type_inferenced_ast: ff332cd27c4f1c27e4b7caa1b17ed6bb7e76e0948860857146ef5e4dd79dd0c8