--- conflicted
+++ resolved
@@ -4,18 +4,11 @@
 outputs:
   - circuit:
       num_public_variables: 0
-      num_private_variables: 450
-      num_constraints: 450
-      at: 451a95815b00958d6e7770d4a58e5b63e902f9b78eeab3409204a54e7e2614ca
-      bt: 6feb6f69845afcf239dca0706883ca4d7c75567ee589dde424f890800f7f4703
-      ct: 467faeb4d575ad768525a25623c3a3335253c2a0cf25674723e16e89c4673730
-    ir:
-      - "decl f0: <0>"
-      - "  store &v1, ((v0), (), (), ())"
-      - "  gt &v5, v2, v3"
-      - "  eq &v6, v5, v4"
-      - "  retn v6"
-      - ""
+      num_private_variables: 449
+      num_constraints: 449
+      at: 2805d5c14f23da221eefbd223bafa37ae210f961594e020f8aeb1a9ff00d7287
+      bt: 3947204249ecf9b6f7339e9c6409daf25d626f7e807ac182d3222e61fb4499dd
+      ct: 7b765314986bd8a51a62dabdef866c5fe05ad9bf392fb0e25b7ce3b9969f81e1
     output:
       - input_file: i64_g.in
         output:
@@ -29,14 +22,7 @@
             r0:
               type: bool
               value: "true"
-<<<<<<< HEAD
-    initial_ast: 334f588fb43e6123b852df45ed4b2d3eee4475550335520f288d2a4ee87f051a
-    imports_resolved_ast: 334f588fb43e6123b852df45ed4b2d3eee4475550335520f288d2a4ee87f051a
-    canonicalized_ast: 334f588fb43e6123b852df45ed4b2d3eee4475550335520f288d2a4ee87f051a
-    type_inferenced_ast: 76f6ed9d2bdd66c7e9db4f6a4c6e69c5facec749b55cafba9ab4bcf051421df6
-=======
     initial_ast: a0404ddcc589b6006a5186d8ed29c981c7b0be8e8ff56c40eb9affee5fe2f2b0
     imports_resolved_ast: 8481ac39b5e108d089928b882391201f7ed5acdcd11fbd2436ce43d92117c478
     canonicalized_ast: 8481ac39b5e108d089928b882391201f7ed5acdcd11fbd2436ce43d92117c478
-    type_inferenced_ast: db0cea473b9f30aef4708500b35fc08c1b6ec65aadba35fe32ca56a1196d305d
->>>>>>> 0e96bf8d
+    type_inferenced_ast: db0cea473b9f30aef4708500b35fc08c1b6ec65aadba35fe32ca56a1196d305d