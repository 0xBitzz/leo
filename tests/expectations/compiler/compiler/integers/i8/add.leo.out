---
namespace: Compile
expectation: Pass
outputs:
  - circuit:
      num_public_variables: 0
      num_private_variables: 85
      num_constraints: 86
      at: c4ea77a81f516ae7b7bb2ce1067cc97cbeebfcee47c7971108d88347cb44be12
      bt: 828493cde688420ef192c8b44c536bf36fcb809cb755d5f5142e5fc4171f77bf
      ct: ba3ddedb3680675dce1c87230401064120f0e761992524f6d7d8dc1ab18f209d
    output:
      - input_file: i8.in
        output:
          registers:
            r0:
              type: bool
              value: "true"
    initial_ast: b1fa99d9195b3db3ddf2c7cddf6efcf583e4c19765d3dc0ff775b7fbb83d68d8
<<<<<<< HEAD
    imports_resolved_ast: a48ec0e1c6aac8eaf59e5e67ac8f5a2abd3f7d6d93f131771e1dce43f3b9c8c4
    canonicalized_ast: a48ec0e1c6aac8eaf59e5e67ac8f5a2abd3f7d6d93f131771e1dce43f3b9c8c4
    type_inferenced_ast: 0175884b6ca18e0d4d9895b22fa6b7cc1eb3c0a42e24b45e3da0f005a8bcb485
=======
    ir: ebb7086b93de16cbeef74662b2b6891c29d529ff62ebb6514c586fcffc213568
    imports_resolved_ast: 585092e15806191249b13f741413ae373b7acc92075b7275ee39e0dddd101bbe
    canonicalized_ast: 585092e15806191249b13f741413ae373b7acc92075b7275ee39e0dddd101bbe
    type_inferenced_ast: b57300c710dcbf8bd0c56fe603b91e86113a4b3b5512699d7be242246597124d
>>>>>>> 3626fbdb
<|MERGE_RESOLUTION|>--- conflicted
+++ resolved
@@ -17,13 +17,7 @@
               type: bool
               value: "true"
     initial_ast: b1fa99d9195b3db3ddf2c7cddf6efcf583e4c19765d3dc0ff775b7fbb83d68d8
-<<<<<<< HEAD
+    ir: ebb7086b93de16cbeef74662b2b6891c29d529ff62ebb6514c586fcffc213568
     imports_resolved_ast: a48ec0e1c6aac8eaf59e5e67ac8f5a2abd3f7d6d93f131771e1dce43f3b9c8c4
     canonicalized_ast: a48ec0e1c6aac8eaf59e5e67ac8f5a2abd3f7d6d93f131771e1dce43f3b9c8c4
-    type_inferenced_ast: 0175884b6ca18e0d4d9895b22fa6b7cc1eb3c0a42e24b45e3da0f005a8bcb485
-=======
-    ir: ebb7086b93de16cbeef74662b2b6891c29d529ff62ebb6514c586fcffc213568
-    imports_resolved_ast: 585092e15806191249b13f741413ae373b7acc92075b7275ee39e0dddd101bbe
-    canonicalized_ast: 585092e15806191249b13f741413ae373b7acc92075b7275ee39e0dddd101bbe
-    type_inferenced_ast: b57300c710dcbf8bd0c56fe603b91e86113a4b3b5512699d7be242246597124d
->>>>>>> 3626fbdb
+    type_inferenced_ast: 0175884b6ca18e0d4d9895b22fa6b7cc1eb3c0a42e24b45e3da0f005a8bcb485