---
namespace: Compile
expectation: Pass
outputs:
  - circuit:
      num_public_variables: 0
      num_private_variables: 2
      num_constraints: 2
      at: 401937c524c61a28b4fab76d7a1f85bb628850012af62362a0922610372faf92
      bt: cdf9a9cee4f2edf55111a95ae60bde9801080f6bde638a5c79273a39a2f9f7f5
      ct: 643d5437104296e21d906ecb15b2c96ad278f20cfc4af53b12bb6069bd853726
    ir:
      - "decl f0: <0>"
      - "  store &v1, ((v0), (), (), ())"
      - "  store &v3, 0"
      - "  eq &v4, true, v2"
      - "  retn v4"
      - "decl f1: <5>"
      - "  retn [false, false, false, false, false, false, false, false, false, false, false, false, false, false, false, false, false, false, false, false, false, false, false, false, false, false, false, false, false, false, false, false, false, false, false, false, false, false, false, false, false, false, false, false, false, false, false, false, false, false, false, false, false, false, false, false, false, false, false, false, false, false, false, false, false, false, false, false, false, false, false, false, false, false, false, false, false, false, false, false, false, false, false, false, false, false, false, false, false, false, false, false, false, false, false, false, false, false, false, false, false, false, false, false, false, false, false, false, false, false, false, false, false, false, false, false, false, false, false, false, false, false, false, false, false, false, false, false, false, false, false, false, false, false, false, false, false, false, false, false, false, false, false, false, false, false, false, false, false, false, false, false, false, false, false, false, false, false, false, false, false, false, false, false, false, false, false, false, false, false, false, false, false, false, false, false, false, false, false, false, false, false, false, false, false, false, false, false, false, false, false, false, false, false, false, false, false, false, false, false, false, false, false, false, false, false, false, false, false, false, false, false, false, false, false, false, false, false, false, false, false, false, false, false, false, false, false, false, false, false, false, false, false, false, false, false, false, false, false, false, false, false, false, false, false, false, false, false, false, false, false, false, false, false, false, false]"
      - "decl f2: <6>"
      - "  retn aleo1qnr4dkkvkgfqph0vzc3y6z2eu975wnpz2925ntjccd5cfqxtyu8sta57j8"
      - "decl f3: <7>"
      - "  retn [0, 0, 0, 0, 0, 0, 0, 0, 0, 0, 0, 0, 0, 0, 0, 0, 0, 0, 0, 0, 0, 0, 0, 0, 0, 0, 0, 0, 0, 0, 0, 0]"
      - "decl f4: <8>"
      - "  retn aleo1qnr4dkkvkgfqph0vzc3y6z2eu975wnpz2925ntjccd5cfqxtyu8sta57j8"
      - "decl f5: <9>"
      - "  retn [false, false, false, false, false, false, false, false, false, false, false, false, false, false, false, false, false, false, false, false, false, false, false, false, false, false, false, false, false, false, false, false, false, false, false, false, false, false, false, false, false, false, false, false, false, false, false, false, false, false, false, false, false, false, false, false, false, false, false, false, false, false, false, false, false, false, false, false, false, false, false, false, false, false, false, false, false, false, false, false, false, false, false, false, false, false, false, false, false, false, false, false, false, false, false, false, false, false, false, false, false, false, false, false, false, false, false, false, false, false, false, false, false, false, false, false, false, false, false, false, false, false, false, false, false, false, false, false, false, false, false, false, false, false, false, false, false, false, false, false, false, false, false, false, false, false, false, false, false, false, false, false, false, false, false, false, false, false, false, false, false, false, false, false, false, false, false, false, false, false, false, false, false, false, false, false, false, false, false, false, false, false, false, false, false, false, false, false, false, false, false, false, false, false, false, false, false, false, false, false, false, false, false, false, false, false, false, false, false, false, false, false, false, false, false, false, false, false, false, false, false, false, false, false, false, false, false, false, false, false, false, false, false, false, false, false, false, false, false, false, false, false, false, false, false, false, false, false, false, false, false, false, false, false, false, false]"
      - "decl f6: <10>"
      - "  retn aleo1qnr4dkkvkgfqph0vzc3y6z2eu975wnpz2925ntjccd5cfqxtyu8sta57j8"
      - "decl f7: <11>"
      - "  retn [0, 0, 0, 0, 0, 0, 0, 0, 0, 0, 0, 0, 0, 0, 0, 0, 0, 0, 0, 0, 0, 0, 0, 0, 0, 0, 0, 0, 0, 0, 0, 0]"
      - "decl f8: <12>"
      - "  retn aleo1qnr4dkkvkgfqph0vzc3y6z2eu975wnpz2925ntjccd5cfqxtyu8sta57j8"
      - "decl f9: <13>"
      - "  retn [false]"
      - "decl f10: <14>"
      - "  retn false"
      - "decl f11: <15>"
      - "  retn [0]"
      - "decl f12: <16>"
      - "  retn false"
      - "decl f13: <17>"
      - "  retn [false]"
      - "decl f14: <18>"
      - "  retn false"
      - "decl f15: <19>"
      - "  retn [0]"
      - "decl f16: <20>"
      - "  retn false"
      - "decl f17: <21>"
      - "  retn [false, false, false, false, false, false, false, false, false, false, false, false, false, false, false, false, false, false, false, false, false, false, false, false, false, false, false, false, false, false, false, false, false, false, false, false, false, false, false, false, false, false, false, false, false, false, false, false, false, false, false, false, false, false, false, false, false, false, false, false, false, false, false, false, false, false, false, false, false, false, false, false, false, false, false, false, false, false, false, false, false, false, false, false, false, false, false, false, false, false, false, false, false, false, false, false, false, false, false, false, false, false, false, false, false, false, false, false, false, false, false, false, false, false, false, false, false, false, false, false, false, false, false, false, false, false, false, false, false, false, false, false, false, false, false, false, false, false, false, false, false, false, false, false, false, false, false, false, false, false, false, false, false, false, false, false, false, false, false, false, false, false, false, false, false, false, false, false, false, false, false, false, false, false, false, false, false, false, false, false, false, false, false, false, false, false, false, false, false, false, false, false, false, false, false, false, false, false, false, false, false, false, false, false, false, false, false, false, false, false, false, false, false, false, false, false, false, false, false, false, false, false, false, false, false, false, false, false, false, false, false, false, false, false, false, false, false, false, false, false, false, false, false, false, false, false, false, false, false, false, false, false, false]"
      - "decl f18: <22>"
      - "  retn 'a'"
      - "decl f19: <23>"
      - "  retn [0, 0, 0, 0, 0, 0, 0, 0, 0, 0, 0, 0, 0, 0, 0, 0, 0, 0, 0, 0, 0, 0, 0, 0, 0, 0, 0, 0, 0, 0, 0, 0]"
      - "decl f20: <24>"
      - "  retn 'a'"
      - "decl f21: <25>"
      - "  retn [false, false, false, false, false, false, false, false, false, false, false, false, false, false, false, false, false, false, false, false, false, false, false, false, false, false, false, false, false, false, false, false, false, false, false, false, false, false, false, false, false, false, false, false, false, false, false, false, false, false, false, false, false, false, false, false, false, false, false, false, false, false, false, false, false, false, false, false, false, false, false, false, false, false, false, false, false, false, false, false, false, false, false, false, false, false, false, false, false, false, false, false, false, false, false, false, false, false, false, false, false, false, false, false, false, false, false, false, false, false, false, false, false, false, false, false, false, false, false, false, false, false, false, false, false, false, false, false, false, false, false, false, false, false, false, false, false, false, false, false, false, false, false, false, false, false, false, false, false, false, false, false, false, false, false, false, false, false, false, false, false, false, false, false, false, false, false, false, false, false, false, false, false, false, false, false, false, false, false, false, false, false, false, false, false, false, false, false, false, false, false, false, false, false, false, false, false, false, false, false, false, false, false, false, false, false, false, false, false, false, false, false, false, false, false, false, false, false, false, false, false, false, false, false, false, false, false, false, false, false, false, false, false, false, false, false, false, false, false, false, false, false, false, false, false, false, false, false, false, false, false, false, false]"
      - "decl f22: <26>"
      - "  retn 'a'"
      - "decl f23: <27>"
      - "  retn [0, 0, 0, 0, 0, 0, 0, 0, 0, 0, 0, 0, 0, 0, 0, 0, 0, 0, 0, 0, 0, 0, 0, 0, 0, 0, 0, 0, 0, 0, 0, 0]"
      - "decl f24: <28>"
      - "  retn 'a'"
      - "decl f25: <29>"
      - "  retn [false, false, false, false, false, false, false, false, false, false, false, false, false, false, false, false, false, false, false, false, false, false, false, false, false, false, false, false, false, false, false, false, false, false, false, false, false, false, false, false, false, false, false, false, false, false, false, false, false, false, false, false, false, false, false, false, false, false, false, false, false, false, false, false, false, false, false, false, false, false, false, false, false, false, false, false, false, false, false, false, false, false, false, false, false, false, false, false, false, false, false, false, false, false, false, false, false, false, false, false, false, false, false, false, false, false, false, false, false, false, false, false, false, false, false, false, false, false, false, false, false, false, false, false, false, false, false, false, false, false, false, false, false, false, false, false, false, false, false, false, false, false, false, false, false, false, false, false, false, false, false, false, false, false, false, false, false, false, false, false, false, false, false, false, false, false, false, false, false, false, false, false, false, false, false, false, false, false, false, false, false, false, false, false, false, false, false, false, false, false, false, false, false, false, false, false, false, false, false, false, false, false, false, false, false, false, false, false, false, false, false, false, false, false, false, false, false, false, false, false, false, false, false, false, false, false, false, false, false, false, false, false, false, false, false, false, false, false, false, false, false, false, false, false, false, false, false, false, false, false, false, false, false]"
      - "decl f26: <30>"
      - "  retn []"
      - "decl f27: <31>"
      - "  retn [0, 0, 0, 0, 0, 0, 0, 0, 0, 0, 0, 0, 0, 0, 0, 0, 0, 0, 0, 0, 0, 0, 0, 0, 0, 0, 0, 0, 0, 0, 0, 0]"
      - "decl f28: <32>"
      - "  retn []"
      - "decl f29: <33>"
      - "  retn [false, false, false, false, false, false, false, false, false, false, false, false, false, false, false, false, false, false, false, false, false, false, false, false, false, false, false, false, false, false, false, false, false, false, false, false, false, false, false, false, false, false, false, false, false, false, false, false, false, false, false, false, false, false, false, false, false, false, false, false, false, false, false, false, false, false, false, false, false, false, false, false, false, false, false, false, false, false, false, false, false, false, false, false, false, false, false, false, false, false, false, false, false, false, false, false, false, false, false, false, false, false, false, false, false, false, false, false, false, false, false, false, false, false, false, false, false, false, false, false, false, false, false, false, false, false, false, false, false, false, false, false, false, false, false, false, false, false, false, false, false, false, false, false, false, false, false, false, false, false, false, false, false, false, false, false, false, false, false, false, false, false, false, false, false, false, false, false, false, false, false, false, false, false, false, false, false, false, false, false, false, false, false, false, false, false, false, false, false, false, false, false, false, false, false, false, false, false, false, false, false, false, false, false, false, false, false, false, false, false, false, false, false, false, false, false, false, false, false, false, false, false, false, false, false, false, false, false, false, false, false, false, false, false, false, false, false, false, false, false, false, false, false, false, false, false, false, false, false, false, false, false, false]"
      - "decl f30: <34>"
      - "  retn []"
      - "decl f31: <35>"
      - "  retn [0, 0, 0, 0, 0, 0, 0, 0, 0, 0, 0, 0, 0, 0, 0, 0, 0, 0, 0, 0, 0, 0, 0, 0, 0, 0, 0, 0, 0, 0, 0, 0]"
      - "decl f32: <36>"
      - "  retn []"
      - "decl f33: <37>"
      - "  retn [false, false, false, false, false, false, false, false, false, false, false, false, false, false, false, false, false, false, false, false, false, false, false, false, false, false, false, false, false, false, false, false, false, false, false, false, false, false, false, false, false, false, false, false, false, false, false, false, false, false, false, false, false, false, false, false, false, false, false, false, false, false, false, false, false, false, false, false, false, false, false, false, false, false, false, false, false, false, false, false, false, false, false, false, false, false, false, false, false, false, false, false, false, false, false, false, false, false, false, false, false, false, false, false, false, false, false, false, false, false, false, false, false, false, false, false, false, false, false, false, false, false, false, false, false, false, false, false, false, false, false, false, false, false, false, false, false, false, false, false, false, false, false, false, false, false, false, false, false, false, false, false, false, false, false, false, false, false, false, false, false, false, false, false, false, false, false, false, false, false, false, false, false, false, false, false, false, false, false, false, false, false, false, false, false, false, false, false, false, false, false, false, false, false, false, false, false, false, false, false, false, false, false, false, false, false, false, false, false, false, false, false, false, false, false, false, false, false, false, false, false, false, false, false, false, false, false, false, false, false, false, false, false, false, false, false, false, false, false, false, false, false, false, false, false, false, false, false, false, false, false, false, false, false, false, false, false, false, false, false, false, false, false, false, false, false, false, false, false, false, false, false, false, false, false, false, false, false, false, false, false, false, false, false, false, false, false, false, false, false, false, false, false, false, false, false, false, false, false, false, false, false, false, false, false, false, false, false, false, false, false, false, false, false, false, false, false, false, false, false, false, false, false, false, false, false, false, false, false, false, false, false, false, false, false, false, false, false, false, false, false, false, false, false, false, false, false, false, false, false, false, false, false, false, false, false, false, false, false, false, false, false, false, false, false, false, false, false, false, false, false, false, false, false, false, false, false, false, false, false, false, false, false, false, false, false, false, false, false, false, false, false, false, false, false, false, false, false, false, false, false, false, false, false, false, false, false, false, false, false, false, false, false, false, false, false, false, false, false, false, false, false, false, false, false, false, false, false, false, false, false, false, false, false, false, false, false, false, false, false, false, false, false, false, false, false, false, false, false, false, false, false, false, false, false, false, false, false, false, false, false, false, false, false, false, false, false, false, false, false, false, false, false, false, false, false, false, false, false, false, false, false, false, false, false, false, false, false, false, false, false, false, false, false, false, false, false, false, false, false, false, false, false, false, false, false]"
      - "decl f34: <38>"
      - "  retn []group"
      - "decl f35: <39>"
      - "  retn [0, 0, 0, 0, 0, 0, 0, 0, 0, 0, 0, 0, 0, 0, 0, 0, 0, 0, 0, 0, 0, 0, 0, 0, 0, 0, 0, 0, 0, 0, 0, 0, 0, 0, 0, 0, 0, 0, 0, 0, 0, 0, 0, 0, 0, 0, 0, 0, 0, 0, 0, 0, 0, 0, 0, 0, 0, 0, 0, 0, 0, 0, 0, 0]"
      - "decl f36: <40>"
      - "  retn []group"
      - "decl f37: <41>"
      - "  retn [false, false, false, false, false, false, false, false, false, false, false, false, false, false, false, false, false, false, false, false, false, false, false, false, false, false, false, false, false, false, false, false, false, false, false, false, false, false, false, false, false, false, false, false, false, false, false, false, false, false, false, false, false, false, false, false, false, false, false, false, false, false, false, false, false, false, false, false, false, false, false, false, false, false, false, false, false, false, false, false, false, false, false, false, false, false, false, false, false, false, false, false, false, false, false, false, false, false, false, false, false, false, false, false, false, false, false, false, false, false, false, false, false, false, false, false, false, false, false, false, false, false, false, false, false, false, false, false, false, false, false, false, false, false, false, false, false, false, false, false, false, false, false, false, false, false, false, false, false, false, false, false, false, false, false, false, false, false, false, false, false, false, false, false, false, false, false, false, false, false, false, false, false, false, false, false, false, false, false, false, false, false, false, false, false, false, false, false, false, false, false, false, false, false, false, false, false, false, false, false, false, false, false, false, false, false, false, false, false, false, false, false, false, false, false, false, false, false, false, false, false, false, false, false, false, false, false, false, false, false, false, false, false, false, false, false, false, false, false, false, false, false, false, false, false, false, false, false, false, false, false, false, false, false, false, false, false, false, false, false, false, false, false, false, false, false, false, false, false, false, false, false, false, false, false, false, false, false, false, false, false, false, false, false, false, false, false, false, false, false, false, false, false, false, false, false, false, false, false, false, false, false, false, false, false, false, false, false, false, false, false, false, false, false, false, false, false, false, false, false, false, false, false, false, false, false, false, false, false, false, false, false, false, false, false, false, false, false, false, false, false, false, false, false, false, false, false, false, false, false, false, false, false, false, false, false, false, false, false, false, false, false, false, false, false, false, false, false, false, false, false, false, false, false, false, false, false, false, false, false, false, false, false, false, false, false, false, false, false, false, false, false, false, false, false, false, false, false, false, false, false, false, false, false, false, false, false, false, false, false, false, false, false, false, false, false, false, false, false, false, false, false, false, false, false, false, false, false, false, false, false, false, false, false, false, false, false, false, false, false, false, false, false, false, false, false, false, false, false, false, false, false, false, false, false, false, false, false, false, false, false, false, false, false, false, false, false, false, false, false, false, false, false, false, false, false, false, false, false, false, false, false, false, false, false, false, false, false, false, false, false, false, false, false, false, false, false, false, false, false, false, false, false, false, false, false]"
      - "decl f38: <42>"
      - "  retn []group"
      - "decl f39: <43>"
      - "  retn [0, 0, 0, 0, 0, 0, 0, 0, 0, 0, 0, 0, 0, 0, 0, 0, 0, 0, 0, 0, 0, 0, 0, 0, 0, 0, 0, 0, 0, 0, 0, 0, 0, 0, 0, 0, 0, 0, 0, 0, 0, 0, 0, 0, 0, 0, 0, 0, 0, 0, 0, 0, 0, 0, 0, 0, 0, 0, 0, 0, 0, 0, 0, 0]"
      - "decl f40: <44>"
      - "  retn []group"
      - "decl f41: <45>"
      - "  retn [false, false, false, false, false, false, false, false]"
      - "decl f42: <46>"
      - "  retn 0"
      - "decl f43: <47>"
      - "  retn [0]"
      - "decl f44: <48>"
      - "  retn 0"
      - "decl f45: <49>"
      - "  retn [false, false, false, false, false, false, false, false]"
      - "decl f46: <50>"
      - "  retn 0"
      - "decl f47: <51>"
      - "  retn [0]"
      - "decl f48: <52>"
      - "  retn 0"
      - "decl f49: <53>"
      - "  retn [false, false, false, false, false, false, false, false, false, false, false, false, false, false, false, false]"
      - "decl f50: <54>"
      - "  retn 0"
      - "decl f51: <55>"
      - "  retn [0, 0]"
      - "decl f52: <56>"
      - "  retn 0"
      - "decl f53: <57>"
      - "  retn [false, false, false, false, false, false, false, false, false, false, false, false, false, false, false, false]"
      - "decl f54: <58>"
      - "  retn 0"
      - "decl f55: <59>"
      - "  retn [0, 0]"
      - "decl f56: <60>"
      - "  retn 0"
      - "decl f57: <61>"
      - "  retn [false, false, false, false, false, false, false, false, false, false, false, false, false, false, false, false, false, false, false, false, false, false, false, false, false, false, false, false, false, false, false, false]"
      - "decl f58: <62>"
      - "  retn 0"
      - "decl f59: <63>"
      - "  retn [0, 0, 0, 0]"
      - "decl f60: <64>"
      - "  retn 0"
      - "decl f61: <65>"
      - "  retn [false, false, false, false, false, false, false, false, false, false, false, false, false, false, false, false, false, false, false, false, false, false, false, false, false, false, false, false, false, false, false, false]"
      - "decl f62: <66>"
      - "  retn 0"
      - "decl f63: <67>"
      - "  retn [0, 0, 0, 0]"
      - "decl f64: <68>"
      - "  retn 0"
      - "decl f65: <69>"
      - "  retn [false, false, false, false, false, false, false, false, false, false, false, false, false, false, false, false, false, false, false, false, false, false, false, false, false, false, false, false, false, false, false, false, false, false, false, false, false, false, false, false, false, false, false, false, false, false, false, false, false, false, false, false, false, false, false, false, false, false, false, false, false, false, false, false]"
      - "decl f66: <70>"
      - "  retn 0"
      - "decl f67: <71>"
      - "  retn [0, 0, 0, 0, 0, 0, 0, 0]"
      - "decl f68: <72>"
      - "  retn 0"
      - "decl f69: <73>"
      - "  retn [false, false, false, false, false, false, false, false, false, false, false, false, false, false, false, false, false, false, false, false, false, false, false, false, false, false, false, false, false, false, false, false, false, false, false, false, false, false, false, false, false, false, false, false, false, false, false, false, false, false, false, false, false, false, false, false, false, false, false, false, false, false, false, false]"
      - "decl f70: <74>"
      - "  retn 0"
      - "decl f71: <75>"
      - "  retn [0, 0, 0, 0, 0, 0, 0, 0]"
      - "decl f72: <76>"
      - "  retn 0"
      - "decl f73: <77>"
      - "  retn [false, false, false, false, false, false, false, false, false, false, false, false, false, false, false, false, false, false, false, false, false, false, false, false, false, false, false, false, false, false, false, false, false, false, false, false, false, false, false, false, false, false, false, false, false, false, false, false, false, false, false, false, false, false, false, false, false, false, false, false, false, false, false, false, false, false, false, false, false, false, false, false, false, false, false, false, false, false, false, false, false, false, false, false, false, false, false, false, false, false, false, false, false, false, false, false, false, false, false, false, false, false, false, false, false, false, false, false, false, false, false, false, false, false, false, false, false, false, false, false, false, false, false, false, false, false, false, false]"
      - "decl f74: <78>"
      - "  retn 0"
      - "decl f75: <79>"
      - "  retn [0, 0, 0, 0, 0, 0, 0, 0, 0, 0, 0, 0, 0, 0, 0, 0]"
      - "decl f76: <80>"
      - "  retn 0"
      - "decl f77: <81>"
      - "  retn [false, false, false, false, false, false, false, false, false, false, false, false, false, false, false, false, false, false, false, false, false, false, false, false, false, false, false, false, false, false, false, false, false, false, false, false, false, false, false, false, false, false, false, false, false, false, false, false, false, false, false, false, false, false, false, false, false, false, false, false, false, false, false, false, false, false, false, false, false, false, false, false, false, false, false, false, false, false, false, false, false, false, false, false, false, false, false, false, false, false, false, false, false, false, false, false, false, false, false, false, false, false, false, false, false, false, false, false, false, false, false, false, false, false, false, false, false, false, false, false, false, false, false, false, false, false, false, false]"
      - "decl f78: <82>"
      - "  retn 0"
      - "decl f79: <83>"
      - "  retn [0, 0, 0, 0, 0, 0, 0, 0, 0, 0, 0, 0, 0, 0, 0, 0]"
      - "decl f80: <84>"
      - "  retn 0"
      - "decl f81: <85>"
      - "  retn [false, false, false, false, false, false, false, false]"
      - "decl f82: <86>"
      - "  retn 0"
      - "decl f83: <87>"
      - "  retn [0]"
      - "decl f84: <88>"
      - "  retn 0"
      - "decl f85: <89>"
      - "  retn [false, false, false, false, false, false, false, false]"
      - "decl f86: <90>"
      - "  retn 0"
      - "decl f87: <91>"
      - "  retn [0]"
      - "decl f88: <92>"
      - "  retn 0"
      - "decl f89: <93>"
      - "  retn [false, false, false, false, false, false, false, false, false, false, false, false, false, false, false, false]"
      - "decl f90: <94>"
      - "  retn 0"
      - "decl f91: <95>"
      - "  retn [0, 0]"
      - "decl f92: <96>"
      - "  retn 0"
      - "decl f93: <97>"
      - "  retn [false, false, false, false, false, false, false, false, false, false, false, false, false, false, false, false]"
      - "decl f94: <98>"
      - "  retn 0"
      - "decl f95: <99>"
      - "  retn [0, 0]"
      - "decl f96: <100>"
      - "  retn 0"
      - "decl f97: <101>"
      - "  retn [false, false, false, false, false, false, false, false, false, false, false, false, false, false, false, false, false, false, false, false, false, false, false, false, false, false, false, false, false, false, false, false]"
      - "decl f98: <102>"
      - "  retn 0"
      - "decl f99: <103>"
      - "  retn [0, 0, 0, 0]"
      - "decl f100: <104>"
      - "  retn 0"
      - "decl f101: <105>"
      - "  retn [false, false, false, false, false, false, false, false, false, false, false, false, false, false, false, false, false, false, false, false, false, false, false, false, false, false, false, false, false, false, false, false]"
      - "decl f102: <106>"
      - "  retn 0"
      - "decl f103: <107>"
      - "  retn [0, 0, 0, 0]"
      - "decl f104: <108>"
      - "  retn 0"
      - "decl f105: <109>"
      - "  retn [false, false, false, false, false, false, false, false, false, false, false, false, false, false, false, false, false, false, false, false, false, false, false, false, false, false, false, false, false, false, false, false, false, false, false, false, false, false, false, false, false, false, false, false, false, false, false, false, false, false, false, false, false, false, false, false, false, false, false, false, false, false, false, false]"
      - "decl f106: <110>"
      - "  retn 0"
      - "decl f107: <111>"
      - "  retn [0, 0, 0, 0, 0, 0, 0, 0]"
      - "decl f108: <112>"
      - "  retn 0"
      - "decl f109: <113>"
      - "  retn [false, false, false, false, false, false, false, false, false, false, false, false, false, false, false, false, false, false, false, false, false, false, false, false, false, false, false, false, false, false, false, false, false, false, false, false, false, false, false, false, false, false, false, false, false, false, false, false, false, false, false, false, false, false, false, false, false, false, false, false, false, false, false, false]"
      - "decl f110: <114>"
      - "  retn 0"
      - "decl f111: <115>"
      - "  retn [0, 0, 0, 0, 0, 0, 0, 0]"
      - "decl f112: <116>"
      - "  retn 0"
      - "decl f113: <117>"
      - "  retn [false, false, false, false, false, false, false, false, false, false, false, false, false, false, false, false, false, false, false, false, false, false, false, false, false, false, false, false, false, false, false, false, false, false, false, false, false, false, false, false, false, false, false, false, false, false, false, false, false, false, false, false, false, false, false, false, false, false, false, false, false, false, false, false, false, false, false, false, false, false, false, false, false, false, false, false, false, false, false, false, false, false, false, false, false, false, false, false, false, false, false, false, false, false, false, false, false, false, false, false, false, false, false, false, false, false, false, false, false, false, false, false, false, false, false, false, false, false, false, false, false, false, false, false, false, false, false, false]"
      - "decl f114: <118>"
      - "  retn 0"
      - "decl f115: <119>"
      - "  retn [0, 0, 0, 0, 0, 0, 0, 0, 0, 0, 0, 0, 0, 0, 0, 0]"
      - "decl f116: <120>"
      - "  retn 0"
      - "decl f117: <121>"
      - "  retn [false, false, false, false, false, false, false, false, false, false, false, false, false, false, false, false, false, false, false, false, false, false, false, false, false, false, false, false, false, false, false, false, false, false, false, false, false, false, false, false, false, false, false, false, false, false, false, false, false, false, false, false, false, false, false, false, false, false, false, false, false, false, false, false, false, false, false, false, false, false, false, false, false, false, false, false, false, false, false, false, false, false, false, false, false, false, false, false, false, false, false, false, false, false, false, false, false, false, false, false, false, false, false, false, false, false, false, false, false, false, false, false, false, false, false, false, false, false, false, false, false, false, false, false, false, false, false, false]"
      - "decl f118: <122>"
      - "  retn 0"
      - "decl f119: <123>"
      - "  retn [0, 0, 0, 0, 0, 0, 0, 0, 0, 0, 0, 0, 0, 0, 0, 0]"
      - "decl f120: <124>"
      - "  retn 0"
      - ""
    output:
      - input_file: dummy.in
        output:
          registers:
            r0:
              type: bool
              value: "true"
<<<<<<< HEAD
    initial_ast: d72f24ec485a614dc56bd5ea1583a315c86ff9c30367c612ca6670f1ac7a94cf
    imports_resolved_ast: 8b053e2b5021382aaba4c1ebdd16f01c12a4058c313d3e683724ba7f7cf6e6dc
    canonicalized_ast: 8b053e2b5021382aaba4c1ebdd16f01c12a4058c313d3e683724ba7f7cf6e6dc
    type_inferenced_ast: 9f1dddb60dadc0091145953affbc7f5176c399958cbc6e2c72fbcba03b8f09c0
=======
    initial_ast: 5769ac5f0976dfb994f4e164851c7ff2a962f2d11d54d5e87f21ba86ae970a6f
    imports_resolved_ast: 851c7e90b3efcf94bb63af81f39c41c30c7ad470fb87ad1e141ba54005545aba
    canonicalized_ast: 851c7e90b3efcf94bb63af81f39c41c30c7ad470fb87ad1e141ba54005545aba
    type_inferenced_ast: 42b0661dad9d7a73fc4b9bde28dacab71f6f8f2fc0f5ec7db4e9a41e342a11e3
>>>>>>> d621ee72
<|MERGE_RESOLUTION|>--- conflicted
+++ resolved
@@ -263,14 +263,7 @@
             r0:
               type: bool
               value: "true"
-<<<<<<< HEAD
-    initial_ast: d72f24ec485a614dc56bd5ea1583a315c86ff9c30367c612ca6670f1ac7a94cf
-    imports_resolved_ast: 8b053e2b5021382aaba4c1ebdd16f01c12a4058c313d3e683724ba7f7cf6e6dc
-    canonicalized_ast: 8b053e2b5021382aaba4c1ebdd16f01c12a4058c313d3e683724ba7f7cf6e6dc
-    type_inferenced_ast: 9f1dddb60dadc0091145953affbc7f5176c399958cbc6e2c72fbcba03b8f09c0
-=======
-    initial_ast: 5769ac5f0976dfb994f4e164851c7ff2a962f2d11d54d5e87f21ba86ae970a6f
-    imports_resolved_ast: 851c7e90b3efcf94bb63af81f39c41c30c7ad470fb87ad1e141ba54005545aba
-    canonicalized_ast: 851c7e90b3efcf94bb63af81f39c41c30c7ad470fb87ad1e141ba54005545aba
-    type_inferenced_ast: 42b0661dad9d7a73fc4b9bde28dacab71f6f8f2fc0f5ec7db4e9a41e342a11e3
->>>>>>> d621ee72
+    initial_ast: f20ab38190a73be4b73067002275a0a7a7b439175c8fa77134fcaf1b1f9486be
+    imports_resolved_ast: 0ba03ec3f7da89987cace799ed06b2a39fc00b70f342bf4b604c48699ecac741
+    canonicalized_ast: 0ba03ec3f7da89987cace799ed06b2a39fc00b70f342bf4b604c48699ecac741
+    type_inferenced_ast: 18468a1ddd5097be899656810888816e0b02b3fab0e859eafe12c71ef88d0ce7