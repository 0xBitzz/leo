---
namespace: Compile
expectation: Pass
outputs:
  - circuit:
      num_public_variables: 0
      num_private_variables: 226
      num_constraints: 226
      at: ad699638b876c84fbb3817aaec5b8b48e7739cbda00f5ea9bb9cc88ee6fde603
      bt: 58969d3f44f826ce70ef1188fe088ea3217ce2f292d6376e2c9f176db74c439b
      ct: 5c4c29895605623daa2d6c270ec8a463882fc2900921961ca3a9d73ef91dbc16
    ir:
      - "decl f0: <0>"
      - "  store &v1, ((v0), (), (), ())"
      - "  le &v5, v2, v3"
      - "  eq &v6, v5, v4"
      - "  retn v6"
      - "decl f1: <7>"
      - "  retn [false, false, false, false, false, false, false, false, false, false, false, false, false, false, false, false, false, false, false, false, false, false, false, false, false, false, false, false, false, false, false, false, false, false, false, false, false, false, false, false, false, false, false, false, false, false, false, false, false, false, false, false, false, false, false, false, false, false, false, false, false, false, false, false, false, false, false, false, false, false, false, false, false, false, false, false, false, false, false, false, false, false, false, false, false, false, false, false, false, false, false, false, false, false, false, false, false, false, false, false, false, false, false, false, false, false, false, false, false, false, false, false, false, false, false, false, false, false, false, false, false, false, false, false, false, false, false, false, false, false, false, false, false, false, false, false, false, false, false, false, false, false, false, false, false, false, false, false, false, false, false, false, false, false, false, false, false, false, false, false, false, false, false, false, false, false, false, false, false, false, false, false, false, false, false, false, false, false, false, false, false, false, false, false, false, false, false, false, false, false, false, false, false, false, false, false, false, false, false, false, false, false, false, false, false, false, false, false, false, false, false, false, false, false, false, false, false, false, false, false, false, false, false, false, false, false, false, false, false, false, false, false, false, false, false, false, false, false, false, false, false, false, false, false, false, false, false, false, false, false, false, false, false, false, false, false]"
      - "decl f2: <8>"
      - "  retn aleo1qnr4dkkvkgfqph0vzc3y6z2eu975wnpz2925ntjccd5cfqxtyu8sta57j8"
      - "decl f3: <9>"
      - "  retn [0, 0, 0, 0, 0, 0, 0, 0, 0, 0, 0, 0, 0, 0, 0, 0, 0, 0, 0, 0, 0, 0, 0, 0, 0, 0, 0, 0, 0, 0, 0, 0]"
      - "decl f4: <10>"
      - "  retn aleo1qnr4dkkvkgfqph0vzc3y6z2eu975wnpz2925ntjccd5cfqxtyu8sta57j8"
      - "decl f5: <11>"
      - "  retn [false, false, false, false, false, false, false, false, false, false, false, false, false, false, false, false, false, false, false, false, false, false, false, false, false, false, false, false, false, false, false, false, false, false, false, false, false, false, false, false, false, false, false, false, false, false, false, false, false, false, false, false, false, false, false, false, false, false, false, false, false, false, false, false, false, false, false, false, false, false, false, false, false, false, false, false, false, false, false, false, false, false, false, false, false, false, false, false, false, false, false, false, false, false, false, false, false, false, false, false, false, false, false, false, false, false, false, false, false, false, false, false, false, false, false, false, false, false, false, false, false, false, false, false, false, false, false, false, false, false, false, false, false, false, false, false, false, false, false, false, false, false, false, false, false, false, false, false, false, false, false, false, false, false, false, false, false, false, false, false, false, false, false, false, false, false, false, false, false, false, false, false, false, false, false, false, false, false, false, false, false, false, false, false, false, false, false, false, false, false, false, false, false, false, false, false, false, false, false, false, false, false, false, false, false, false, false, false, false, false, false, false, false, false, false, false, false, false, false, false, false, false, false, false, false, false, false, false, false, false, false, false, false, false, false, false, false, false, false, false, false, false, false, false, false, false, false, false, false, false, false, false, false, false, false, false]"
      - "decl f6: <12>"
      - "  retn aleo1qnr4dkkvkgfqph0vzc3y6z2eu975wnpz2925ntjccd5cfqxtyu8sta57j8"
      - "decl f7: <13>"
      - "  retn [0, 0, 0, 0, 0, 0, 0, 0, 0, 0, 0, 0, 0, 0, 0, 0, 0, 0, 0, 0, 0, 0, 0, 0, 0, 0, 0, 0, 0, 0, 0, 0]"
      - "decl f8: <14>"
      - "  retn aleo1qnr4dkkvkgfqph0vzc3y6z2eu975wnpz2925ntjccd5cfqxtyu8sta57j8"
      - "decl f9: <15>"
      - "  retn [false]"
      - "decl f10: <16>"
      - "  retn false"
      - "decl f11: <17>"
      - "  retn [0]"
      - "decl f12: <18>"
      - "  retn false"
      - "decl f13: <19>"
      - "  retn [false]"
      - "decl f14: <20>"
      - "  retn false"
      - "decl f15: <21>"
      - "  retn [0]"
      - "decl f16: <22>"
      - "  retn false"
      - "decl f17: <23>"
      - "  retn [false, false, false, false, false, false, false, false, false, false, false, false, false, false, false, false, false, false, false, false, false, false, false, false, false, false, false, false, false, false, false, false, false, false, false, false, false, false, false, false, false, false, false, false, false, false, false, false, false, false, false, false, false, false, false, false, false, false, false, false, false, false, false, false, false, false, false, false, false, false, false, false, false, false, false, false, false, false, false, false, false, false, false, false, false, false, false, false, false, false, false, false, false, false, false, false, false, false, false, false, false, false, false, false, false, false, false, false, false, false, false, false, false, false, false, false, false, false, false, false, false, false, false, false, false, false, false, false, false, false, false, false, false, false, false, false, false, false, false, false, false, false, false, false, false, false, false, false, false, false, false, false, false, false, false, false, false, false, false, false, false, false, false, false, false, false, false, false, false, false, false, false, false, false, false, false, false, false, false, false, false, false, false, false, false, false, false, false, false, false, false, false, false, false, false, false, false, false, false, false, false, false, false, false, false, false, false, false, false, false, false, false, false, false, false, false, false, false, false, false, false, false, false, false, false, false, false, false, false, false, false, false, false, false, false, false, false, false, false, false, false, false, false, false, false, false, false, false, false, false, false, false, false]"
      - "decl f18: <24>"
      - "  retn 'a'"
      - "decl f19: <25>"
      - "  retn [0, 0, 0, 0, 0, 0, 0, 0, 0, 0, 0, 0, 0, 0, 0, 0, 0, 0, 0, 0, 0, 0, 0, 0, 0, 0, 0, 0, 0, 0, 0, 0]"
      - "decl f20: <26>"
      - "  retn 'a'"
      - "decl f21: <27>"
      - "  retn [false, false, false, false, false, false, false, false, false, false, false, false, false, false, false, false, false, false, false, false, false, false, false, false, false, false, false, false, false, false, false, false, false, false, false, false, false, false, false, false, false, false, false, false, false, false, false, false, false, false, false, false, false, false, false, false, false, false, false, false, false, false, false, false, false, false, false, false, false, false, false, false, false, false, false, false, false, false, false, false, false, false, false, false, false, false, false, false, false, false, false, false, false, false, false, false, false, false, false, false, false, false, false, false, false, false, false, false, false, false, false, false, false, false, false, false, false, false, false, false, false, false, false, false, false, false, false, false, false, false, false, false, false, false, false, false, false, false, false, false, false, false, false, false, false, false, false, false, false, false, false, false, false, false, false, false, false, false, false, false, false, false, false, false, false, false, false, false, false, false, false, false, false, false, false, false, false, false, false, false, false, false, false, false, false, false, false, false, false, false, false, false, false, false, false, false, false, false, false, false, false, false, false, false, false, false, false, false, false, false, false, false, false, false, false, false, false, false, false, false, false, false, false, false, false, false, false, false, false, false, false, false, false, false, false, false, false, false, false, false, false, false, false, false, false, false, false, false, false, false, false, false, false]"
      - "decl f22: <28>"
      - "  retn 'a'"
      - "decl f23: <29>"
      - "  retn [0, 0, 0, 0, 0, 0, 0, 0, 0, 0, 0, 0, 0, 0, 0, 0, 0, 0, 0, 0, 0, 0, 0, 0, 0, 0, 0, 0, 0, 0, 0, 0]"
      - "decl f24: <30>"
      - "  retn 'a'"
      - "decl f25: <31>"
      - "  retn [false, false, false, false, false, false, false, false, false, false, false, false, false, false, false, false, false, false, false, false, false, false, false, false, false, false, false, false, false, false, false, false, false, false, false, false, false, false, false, false, false, false, false, false, false, false, false, false, false, false, false, false, false, false, false, false, false, false, false, false, false, false, false, false, false, false, false, false, false, false, false, false, false, false, false, false, false, false, false, false, false, false, false, false, false, false, false, false, false, false, false, false, false, false, false, false, false, false, false, false, false, false, false, false, false, false, false, false, false, false, false, false, false, false, false, false, false, false, false, false, false, false, false, false, false, false, false, false, false, false, false, false, false, false, false, false, false, false, false, false, false, false, false, false, false, false, false, false, false, false, false, false, false, false, false, false, false, false, false, false, false, false, false, false, false, false, false, false, false, false, false, false, false, false, false, false, false, false, false, false, false, false, false, false, false, false, false, false, false, false, false, false, false, false, false, false, false, false, false, false, false, false, false, false, false, false, false, false, false, false, false, false, false, false, false, false, false, false, false, false, false, false, false, false, false, false, false, false, false, false, false, false, false, false, false, false, false, false, false, false, false, false, false, false, false, false, false, false, false, false, false, false, false]"
      - "decl f26: <32>"
      - "  retn []"
      - "decl f27: <33>"
      - "  retn [0, 0, 0, 0, 0, 0, 0, 0, 0, 0, 0, 0, 0, 0, 0, 0, 0, 0, 0, 0, 0, 0, 0, 0, 0, 0, 0, 0, 0, 0, 0, 0]"
      - "decl f28: <34>"
      - "  retn []"
      - "decl f29: <35>"
      - "  retn [false, false, false, false, false, false, false, false, false, false, false, false, false, false, false, false, false, false, false, false, false, false, false, false, false, false, false, false, false, false, false, false, false, false, false, false, false, false, false, false, false, false, false, false, false, false, false, false, false, false, false, false, false, false, false, false, false, false, false, false, false, false, false, false, false, false, false, false, false, false, false, false, false, false, false, false, false, false, false, false, false, false, false, false, false, false, false, false, false, false, false, false, false, false, false, false, false, false, false, false, false, false, false, false, false, false, false, false, false, false, false, false, false, false, false, false, false, false, false, false, false, false, false, false, false, false, false, false, false, false, false, false, false, false, false, false, false, false, false, false, false, false, false, false, false, false, false, false, false, false, false, false, false, false, false, false, false, false, false, false, false, false, false, false, false, false, false, false, false, false, false, false, false, false, false, false, false, false, false, false, false, false, false, false, false, false, false, false, false, false, false, false, false, false, false, false, false, false, false, false, false, false, false, false, false, false, false, false, false, false, false, false, false, false, false, false, false, false, false, false, false, false, false, false, false, false, false, false, false, false, false, false, false, false, false, false, false, false, false, false, false, false, false, false, false, false, false, false, false, false, false, false, false]"
      - "decl f30: <36>"
      - "  retn []"
      - "decl f31: <37>"
      - "  retn [0, 0, 0, 0, 0, 0, 0, 0, 0, 0, 0, 0, 0, 0, 0, 0, 0, 0, 0, 0, 0, 0, 0, 0, 0, 0, 0, 0, 0, 0, 0, 0]"
      - "decl f32: <38>"
      - "  retn []"
      - "decl f33: <39>"
      - "  retn [false, false, false, false, false, false, false, false, false, false, false, false, false, false, false, false, false, false, false, false, false, false, false, false, false, false, false, false, false, false, false, false, false, false, false, false, false, false, false, false, false, false, false, false, false, false, false, false, false, false, false, false, false, false, false, false, false, false, false, false, false, false, false, false, false, false, false, false, false, false, false, false, false, false, false, false, false, false, false, false, false, false, false, false, false, false, false, false, false, false, false, false, false, false, false, false, false, false, false, false, false, false, false, false, false, false, false, false, false, false, false, false, false, false, false, false, false, false, false, false, false, false, false, false, false, false, false, false, false, false, false, false, false, false, false, false, false, false, false, false, false, false, false, false, false, false, false, false, false, false, false, false, false, false, false, false, false, false, false, false, false, false, false, false, false, false, false, false, false, false, false, false, false, false, false, false, false, false, false, false, false, false, false, false, false, false, false, false, false, false, false, false, false, false, false, false, false, false, false, false, false, false, false, false, false, false, false, false, false, false, false, false, false, false, false, false, false, false, false, false, false, false, false, false, false, false, false, false, false, false, false, false, false, false, false, false, false, false, false, false, false, false, false, false, false, false, false, false, false, false, false, false, false, false, false, false, false, false, false, false, false, false, false, false, false, false, false, false, false, false, false, false, false, false, false, false, false, false, false, false, false, false, false, false, false, false, false, false, false, false, false, false, false, false, false, false, false, false, false, false, false, false, false, false, false, false, false, false, false, false, false, false, false, false, false, false, false, false, false, false, false, false, false, false, false, false, false, false, false, false, false, false, false, false, false, false, false, false, false, false, false, false, false, false, false, false, false, false, false, false, false, false, false, false, false, false, false, false, false, false, false, false, false, false, false, false, false, false, false, false, false, false, false, false, false, false, false, false, false, false, false, false, false, false, false, false, false, false, false, false, false, false, false, false, false, false, false, false, false, false, false, false, false, false, false, false, false, false, false, false, false, false, false, false, false, false, false, false, false, false, false, false, false, false, false, false, false, false, false, false, false, false, false, false, false, false, false, false, false, false, false, false, false, false, false, false, false, false, false, false, false, false, false, false, false, false, false, false, false, false, false, false, false, false, false, false, false, false, false, false, false, false, false, false, false, false, false, false, false, false, false, false, false, false, false, false, false, false, false, false, false, false, false, false, false, false, false, false, false, false, false, false, false, false, false, false]"
      - "decl f34: <40>"
      - "  retn []group"
      - "decl f35: <41>"
      - "  retn [0, 0, 0, 0, 0, 0, 0, 0, 0, 0, 0, 0, 0, 0, 0, 0, 0, 0, 0, 0, 0, 0, 0, 0, 0, 0, 0, 0, 0, 0, 0, 0, 0, 0, 0, 0, 0, 0, 0, 0, 0, 0, 0, 0, 0, 0, 0, 0, 0, 0, 0, 0, 0, 0, 0, 0, 0, 0, 0, 0, 0, 0, 0, 0]"
      - "decl f36: <42>"
      - "  retn []group"
      - "decl f37: <43>"
      - "  retn [false, false, false, false, false, false, false, false, false, false, false, false, false, false, false, false, false, false, false, false, false, false, false, false, false, false, false, false, false, false, false, false, false, false, false, false, false, false, false, false, false, false, false, false, false, false, false, false, false, false, false, false, false, false, false, false, false, false, false, false, false, false, false, false, false, false, false, false, false, false, false, false, false, false, false, false, false, false, false, false, false, false, false, false, false, false, false, false, false, false, false, false, false, false, false, false, false, false, false, false, false, false, false, false, false, false, false, false, false, false, false, false, false, false, false, false, false, false, false, false, false, false, false, false, false, false, false, false, false, false, false, false, false, false, false, false, false, false, false, false, false, false, false, false, false, false, false, false, false, false, false, false, false, false, false, false, false, false, false, false, false, false, false, false, false, false, false, false, false, false, false, false, false, false, false, false, false, false, false, false, false, false, false, false, false, false, false, false, false, false, false, false, false, false, false, false, false, false, false, false, false, false, false, false, false, false, false, false, false, false, false, false, false, false, false, false, false, false, false, false, false, false, false, false, false, false, false, false, false, false, false, false, false, false, false, false, false, false, false, false, false, false, false, false, false, false, false, false, false, false, false, false, false, false, false, false, false, false, false, false, false, false, false, false, false, false, false, false, false, false, false, false, false, false, false, false, false, false, false, false, false, false, false, false, false, false, false, false, false, false, false, false, false, false, false, false, false, false, false, false, false, false, false, false, false, false, false, false, false, false, false, false, false, false, false, false, false, false, false, false, false, false, false, false, false, false, false, false, false, false, false, false, false, false, false, false, false, false, false, false, false, false, false, false, false, false, false, false, false, false, false, false, false, false, false, false, false, false, false, false, false, false, false, false, false, false, false, false, false, false, false, false, false, false, false, false, false, false, false, false, false, false, false, false, false, false, false, false, false, false, false, false, false, false, false, false, false, false, false, false, false, false, false, false, false, false, false, false, false, false, false, false, false, false, false, false, false, false, false, false, false, false, false, false, false, false, false, false, false, false, false, false, false, false, false, false, false, false, false, false, false, false, false, false, false, false, false, false, false, false, false, false, false, false, false, false, false, false, false, false, false, false, false, false, false, false, false, false, false, false, false, false, false, false, false, false, false, false, false, false, false, false, false, false, false, false, false, false, false, false, false, false, false, false, false, false, false, false, false, false, false, false, false, false, false, false]"
      - "decl f38: <44>"
      - "  retn []group"
      - "decl f39: <45>"
      - "  retn [0, 0, 0, 0, 0, 0, 0, 0, 0, 0, 0, 0, 0, 0, 0, 0, 0, 0, 0, 0, 0, 0, 0, 0, 0, 0, 0, 0, 0, 0, 0, 0, 0, 0, 0, 0, 0, 0, 0, 0, 0, 0, 0, 0, 0, 0, 0, 0, 0, 0, 0, 0, 0, 0, 0, 0, 0, 0, 0, 0, 0, 0, 0, 0]"
      - "decl f40: <46>"
      - "  retn []group"
      - "decl f41: <47>"
      - "  retn [false, false, false, false, false, false, false, false]"
      - "decl f42: <48>"
      - "  retn 0"
      - "decl f43: <49>"
      - "  retn [0]"
      - "decl f44: <50>"
      - "  retn 0"
      - "decl f45: <51>"
      - "  retn [false, false, false, false, false, false, false, false]"
      - "decl f46: <52>"
      - "  retn 0"
      - "decl f47: <53>"
      - "  retn [0]"
      - "decl f48: <54>"
      - "  retn 0"
      - "decl f49: <55>"
      - "  retn [false, false, false, false, false, false, false, false, false, false, false, false, false, false, false, false]"
      - "decl f50: <56>"
      - "  retn 0"
      - "decl f51: <57>"
      - "  retn [0, 0]"
      - "decl f52: <58>"
      - "  retn 0"
      - "decl f53: <59>"
      - "  retn [false, false, false, false, false, false, false, false, false, false, false, false, false, false, false, false]"
      - "decl f54: <60>"
      - "  retn 0"
      - "decl f55: <61>"
      - "  retn [0, 0]"
      - "decl f56: <62>"
      - "  retn 0"
      - "decl f57: <63>"
      - "  retn [false, false, false, false, false, false, false, false, false, false, false, false, false, false, false, false, false, false, false, false, false, false, false, false, false, false, false, false, false, false, false, false]"
      - "decl f58: <64>"
      - "  retn 0"
      - "decl f59: <65>"
      - "  retn [0, 0, 0, 0]"
      - "decl f60: <66>"
      - "  retn 0"
      - "decl f61: <67>"
      - "  retn [false, false, false, false, false, false, false, false, false, false, false, false, false, false, false, false, false, false, false, false, false, false, false, false, false, false, false, false, false, false, false, false]"
      - "decl f62: <68>"
      - "  retn 0"
      - "decl f63: <69>"
      - "  retn [0, 0, 0, 0]"
      - "decl f64: <70>"
      - "  retn 0"
      - "decl f65: <71>"
      - "  retn [false, false, false, false, false, false, false, false, false, false, false, false, false, false, false, false, false, false, false, false, false, false, false, false, false, false, false, false, false, false, false, false, false, false, false, false, false, false, false, false, false, false, false, false, false, false, false, false, false, false, false, false, false, false, false, false, false, false, false, false, false, false, false, false]"
      - "decl f66: <72>"
      - "  retn 0"
      - "decl f67: <73>"
      - "  retn [0, 0, 0, 0, 0, 0, 0, 0]"
      - "decl f68: <74>"
      - "  retn 0"
      - "decl f69: <75>"
      - "  retn [false, false, false, false, false, false, false, false, false, false, false, false, false, false, false, false, false, false, false, false, false, false, false, false, false, false, false, false, false, false, false, false, false, false, false, false, false, false, false, false, false, false, false, false, false, false, false, false, false, false, false, false, false, false, false, false, false, false, false, false, false, false, false, false]"
      - "decl f70: <76>"
      - "  retn 0"
      - "decl f71: <77>"
      - "  retn [0, 0, 0, 0, 0, 0, 0, 0]"
      - "decl f72: <78>"
      - "  retn 0"
      - "decl f73: <79>"
      - "  retn [false, false, false, false, false, false, false, false, false, false, false, false, false, false, false, false, false, false, false, false, false, false, false, false, false, false, false, false, false, false, false, false, false, false, false, false, false, false, false, false, false, false, false, false, false, false, false, false, false, false, false, false, false, false, false, false, false, false, false, false, false, false, false, false, false, false, false, false, false, false, false, false, false, false, false, false, false, false, false, false, false, false, false, false, false, false, false, false, false, false, false, false, false, false, false, false, false, false, false, false, false, false, false, false, false, false, false, false, false, false, false, false, false, false, false, false, false, false, false, false, false, false, false, false, false, false, false, false]"
      - "decl f74: <80>"
      - "  retn 0"
      - "decl f75: <81>"
      - "  retn [0, 0, 0, 0, 0, 0, 0, 0, 0, 0, 0, 0, 0, 0, 0, 0]"
      - "decl f76: <82>"
      - "  retn 0"
      - "decl f77: <83>"
      - "  retn [false, false, false, false, false, false, false, false, false, false, false, false, false, false, false, false, false, false, false, false, false, false, false, false, false, false, false, false, false, false, false, false, false, false, false, false, false, false, false, false, false, false, false, false, false, false, false, false, false, false, false, false, false, false, false, false, false, false, false, false, false, false, false, false, false, false, false, false, false, false, false, false, false, false, false, false, false, false, false, false, false, false, false, false, false, false, false, false, false, false, false, false, false, false, false, false, false, false, false, false, false, false, false, false, false, false, false, false, false, false, false, false, false, false, false, false, false, false, false, false, false, false, false, false, false, false, false, false]"
      - "decl f78: <84>"
      - "  retn 0"
      - "decl f79: <85>"
      - "  retn [0, 0, 0, 0, 0, 0, 0, 0, 0, 0, 0, 0, 0, 0, 0, 0]"
      - "decl f80: <86>"
      - "  retn 0"
      - "decl f81: <87>"
      - "  retn [false, false, false, false, false, false, false, false]"
      - "decl f82: <88>"
      - "  retn 0"
      - "decl f83: <89>"
      - "  retn [0]"
      - "decl f84: <90>"
      - "  retn 0"
      - "decl f85: <91>"
      - "  retn [false, false, false, false, false, false, false, false]"
      - "decl f86: <92>"
      - "  retn 0"
      - "decl f87: <93>"
      - "  retn [0]"
      - "decl f88: <94>"
      - "  retn 0"
      - "decl f89: <95>"
      - "  retn [false, false, false, false, false, false, false, false, false, false, false, false, false, false, false, false]"
      - "decl f90: <96>"
      - "  retn 0"
      - "decl f91: <97>"
      - "  retn [0, 0]"
      - "decl f92: <98>"
      - "  retn 0"
      - "decl f93: <99>"
      - "  retn [false, false, false, false, false, false, false, false, false, false, false, false, false, false, false, false]"
      - "decl f94: <100>"
      - "  retn 0"
      - "decl f95: <101>"
      - "  retn [0, 0]"
      - "decl f96: <102>"
      - "  retn 0"
      - "decl f97: <103>"
      - "  retn [false, false, false, false, false, false, false, false, false, false, false, false, false, false, false, false, false, false, false, false, false, false, false, false, false, false, false, false, false, false, false, false]"
      - "decl f98: <104>"
      - "  retn 0"
      - "decl f99: <105>"
      - "  retn [0, 0, 0, 0]"
      - "decl f100: <106>"
      - "  retn 0"
      - "decl f101: <107>"
      - "  retn [false, false, false, false, false, false, false, false, false, false, false, false, false, false, false, false, false, false, false, false, false, false, false, false, false, false, false, false, false, false, false, false]"
      - "decl f102: <108>"
      - "  retn 0"
      - "decl f103: <109>"
      - "  retn [0, 0, 0, 0]"
      - "decl f104: <110>"
      - "  retn 0"
      - "decl f105: <111>"
      - "  retn [false, false, false, false, false, false, false, false, false, false, false, false, false, false, false, false, false, false, false, false, false, false, false, false, false, false, false, false, false, false, false, false, false, false, false, false, false, false, false, false, false, false, false, false, false, false, false, false, false, false, false, false, false, false, false, false, false, false, false, false, false, false, false, false]"
      - "decl f106: <112>"
      - "  retn 0"
      - "decl f107: <113>"
      - "  retn [0, 0, 0, 0, 0, 0, 0, 0]"
      - "decl f108: <114>"
      - "  retn 0"
      - "decl f109: <115>"
      - "  retn [false, false, false, false, false, false, false, false, false, false, false, false, false, false, false, false, false, false, false, false, false, false, false, false, false, false, false, false, false, false, false, false, false, false, false, false, false, false, false, false, false, false, false, false, false, false, false, false, false, false, false, false, false, false, false, false, false, false, false, false, false, false, false, false]"
      - "decl f110: <116>"
      - "  retn 0"
      - "decl f111: <117>"
      - "  retn [0, 0, 0, 0, 0, 0, 0, 0]"
      - "decl f112: <118>"
      - "  retn 0"
      - "decl f113: <119>"
      - "  retn [false, false, false, false, false, false, false, false, false, false, false, false, false, false, false, false, false, false, false, false, false, false, false, false, false, false, false, false, false, false, false, false, false, false, false, false, false, false, false, false, false, false, false, false, false, false, false, false, false, false, false, false, false, false, false, false, false, false, false, false, false, false, false, false, false, false, false, false, false, false, false, false, false, false, false, false, false, false, false, false, false, false, false, false, false, false, false, false, false, false, false, false, false, false, false, false, false, false, false, false, false, false, false, false, false, false, false, false, false, false, false, false, false, false, false, false, false, false, false, false, false, false, false, false, false, false, false, false]"
      - "decl f114: <120>"
      - "  retn 0"
      - "decl f115: <121>"
      - "  retn [0, 0, 0, 0, 0, 0, 0, 0, 0, 0, 0, 0, 0, 0, 0, 0]"
      - "decl f116: <122>"
      - "  retn 0"
      - "decl f117: <123>"
      - "  retn [false, false, false, false, false, false, false, false, false, false, false, false, false, false, false, false, false, false, false, false, false, false, false, false, false, false, false, false, false, false, false, false, false, false, false, false, false, false, false, false, false, false, false, false, false, false, false, false, false, false, false, false, false, false, false, false, false, false, false, false, false, false, false, false, false, false, false, false, false, false, false, false, false, false, false, false, false, false, false, false, false, false, false, false, false, false, false, false, false, false, false, false, false, false, false, false, false, false, false, false, false, false, false, false, false, false, false, false, false, false, false, false, false, false, false, false, false, false, false, false, false, false, false, false, false, false, false, false]"
      - "decl f118: <124>"
      - "  retn 0"
      - "decl f119: <125>"
      - "  retn [0, 0, 0, 0, 0, 0, 0, 0, 0, 0, 0, 0, 0, 0, 0, 0]"
      - "decl f120: <126>"
      - "  retn 0"
      - ""
    output:
      - input_file: u32_f.in
        output:
          registers:
            r0:
              type: bool
              value: "false"
      - input_file: u32_e.in
        output:
          registers:
            r0:
              type: bool
              value: "true"
      - input_file: u32_l.in
        output:
          registers:
            r0:
              type: bool
              value: "false"
<<<<<<< HEAD
    initial_ast: 4e1bd56daf07a9fe62df33f19300d0824f07b0f3b7b56c99eef151fa4a3487a0
    imports_resolved_ast: ee79b21f0dc580ec74dcd5fbc4eca19ee58acd2c22822423aa090d4f4c9c1d00
    canonicalized_ast: ee79b21f0dc580ec74dcd5fbc4eca19ee58acd2c22822423aa090d4f4c9c1d00
    type_inferenced_ast: 4def22b3bf2217364a4ef906bc97b934dc681ef8e07ce73fed4b7f86f0b486d1
=======
    initial_ast: 30bf19256279510697da04ff7d3d4b2157f1bfaaf383b7d4be3b04cd54f83da8
    imports_resolved_ast: ade570dc3d5ad8eb9fef52670698dfcfd695c5e7c8c251f0f448b71c4c17bde9
    canonicalized_ast: ade570dc3d5ad8eb9fef52670698dfcfd695c5e7c8c251f0f448b71c4c17bde9
    type_inferenced_ast: 3f8e3ab7534718d588fc8a7f3b190e1295f216eafc439095351adf2a5b4c9aa7
>>>>>>> d621ee72
<|MERGE_RESOLUTION|>--- conflicted
+++ resolved
@@ -275,14 +275,7 @@
             r0:
               type: bool
               value: "false"
-<<<<<<< HEAD
-    initial_ast: 4e1bd56daf07a9fe62df33f19300d0824f07b0f3b7b56c99eef151fa4a3487a0
-    imports_resolved_ast: ee79b21f0dc580ec74dcd5fbc4eca19ee58acd2c22822423aa090d4f4c9c1d00
-    canonicalized_ast: ee79b21f0dc580ec74dcd5fbc4eca19ee58acd2c22822423aa090d4f4c9c1d00
-    type_inferenced_ast: 4def22b3bf2217364a4ef906bc97b934dc681ef8e07ce73fed4b7f86f0b486d1
-=======
-    initial_ast: 30bf19256279510697da04ff7d3d4b2157f1bfaaf383b7d4be3b04cd54f83da8
-    imports_resolved_ast: ade570dc3d5ad8eb9fef52670698dfcfd695c5e7c8c251f0f448b71c4c17bde9
-    canonicalized_ast: ade570dc3d5ad8eb9fef52670698dfcfd695c5e7c8c251f0f448b71c4c17bde9
-    type_inferenced_ast: 3f8e3ab7534718d588fc8a7f3b190e1295f216eafc439095351adf2a5b4c9aa7
->>>>>>> d621ee72
+    initial_ast: bd3f67aaeccc83ec82d991c8f4937324af0395bc59f22e73dff92816502a1c07
+    imports_resolved_ast: 9cbfeaf5ab07453014494e3829ed11a9e9ba7bbe113a152b87b621f12baa0681
+    canonicalized_ast: 9cbfeaf5ab07453014494e3829ed11a9e9ba7bbe113a152b87b621f12baa0681
+    type_inferenced_ast: 9aed35c4f126254ff2b60fd1513b13975d8d644f3b86e7daba58e13d99e6724b