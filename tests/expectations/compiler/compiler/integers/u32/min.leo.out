--- conflicted
+++ resolved
@@ -17,13 +17,7 @@
               type: bool
               value: "true"
     initial_ast: 57cdca68c7172d68fb2bfd8fc5c28e9bf8cd59bed0a3295c0254dabfd67586b3
-<<<<<<< HEAD
+    ir: 3a95bd13c4a06bc9bbd593ecf16adf436f7c5ff45ffeca7c49a147d8a6242e18
     imports_resolved_ast: 48b24d5a9f2d1885f5c6cf9e0e6b1c8f4005aef7e16f80bc62fb631421d564fe
     canonicalized_ast: 48b24d5a9f2d1885f5c6cf9e0e6b1c8f4005aef7e16f80bc62fb631421d564fe
-    type_inferenced_ast: d6b8ca9bb81c86dfbe521c525f2ba46faff6642557fd46d443285647252d6ec4
-=======
-    ir: 3a95bd13c4a06bc9bbd593ecf16adf436f7c5ff45ffeca7c49a147d8a6242e18
-    imports_resolved_ast: 411d85f167a1c8e8122b00032fc0f59b120f37a1d573d79fbbd30f6cbdd66465
-    canonicalized_ast: 411d85f167a1c8e8122b00032fc0f59b120f37a1d573d79fbbd30f6cbdd66465
-    type_inferenced_ast: 8938d1fb1c851835914586f525c985fd6d6ba743e050362d84a8b44ffac4dac9
->>>>>>> 3626fbdb
+    type_inferenced_ast: d6b8ca9bb81c86dfbe521c525f2ba46faff6642557fd46d443285647252d6ec4