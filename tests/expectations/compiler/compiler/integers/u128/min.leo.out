--- conflicted
+++ resolved
@@ -263,14 +263,7 @@
             r0:
               type: bool
               value: "true"
-<<<<<<< HEAD
-    initial_ast: d251ea73169a44ee4674186c820014c7ec08bfd4cb037c0936411cf1214938bd
-    imports_resolved_ast: a26e7dd5469b0321526ee30f1d25089c0cf5a533d43858f13a6a52230dae4804
-    canonicalized_ast: a26e7dd5469b0321526ee30f1d25089c0cf5a533d43858f13a6a52230dae4804
-    type_inferenced_ast: 9ffae6913c3f246db2d59e915fb50c746155d6b2b8039f2c553b597c018de193
-=======
-    initial_ast: c9e44bdff82039e992b7f33f3e00618e9aee12bdd9a24dab165636f01acf1701
-    imports_resolved_ast: 20bd407309151d379680de8c17bdf67440995e42d77eae346b171058ba26778d
-    canonicalized_ast: 20bd407309151d379680de8c17bdf67440995e42d77eae346b171058ba26778d
-    type_inferenced_ast: a6695a523ff976517c22e9c8e81a7c9cb882edb3566409ec00cd6d2a86e9898c
->>>>>>> d621ee72
+    initial_ast: 9df25905c70a8bfaba59e9a181650a7cc43903cec3fddcf2a87b9e34748f692f
+    imports_resolved_ast: d12a62af77d6a9c96872ffc45999daf011bb09b0b2549cff393ca25879b5bffb
+    canonicalized_ast: d12a62af77d6a9c96872ffc45999daf011bb09b0b2549cff393ca25879b5bffb
+    type_inferenced_ast: 8b0adfad4fccf1a2fbc33a608ca75ccfd29a4b7ecce62a603343de73235bbd0d