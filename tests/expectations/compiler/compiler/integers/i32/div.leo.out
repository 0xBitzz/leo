--- conflicted
+++ resolved
@@ -4,12 +4,11 @@
 outputs:
   - circuit:
       num_public_variables: 0
-<<<<<<< HEAD
-      num_private_variables: 31397
-      num_constraints: 34691
-      at: cb5ace2513275ec6abbd7c9195fde77a63d204dc0bc2a619d00214ed8089ab45
-      bt: 6f4637639604114ee774796ecea5b96e85cf182b131d366de4102ed6fcbe0acd
-      ct: 45ec1f2cc4cb29f1010256a8c27f6245cb2bd6d8b94edecfecc42039e95d1614
+      num_private_variables: 16918
+      num_constraints: 21142
+      at: a8ca22c0da8166ef4f88e959be315231681516ee6113dff620637774f8e4a670
+      bt: e09097be6926888dddac4cd61c1b3419e05b5b700ba3acca116f6eb2c01cb0a4
+      ct: 13922ea4b7763c9228f5dfedfb0d8e2f7d5a3bbed934cd6df5ae99f4150222d2
     ir:
       - "decl f0: <0>"
       - "  store &v1, ((v0), (), (), ())"
@@ -17,13 +16,6 @@
       - "  eq &v6, v5, v4"
       - "  retn v6"
       - ""
-=======
-      num_private_variables: 16918
-      num_constraints: 21142
-      at: a8ca22c0da8166ef4f88e959be315231681516ee6113dff620637774f8e4a670
-      bt: e09097be6926888dddac4cd61c1b3419e05b5b700ba3acca116f6eb2c01cb0a4
-      ct: 13922ea4b7763c9228f5dfedfb0d8e2f7d5a3bbed934cd6df5ae99f4150222d2
->>>>>>> 866066a8
     output:
       - input_file: i32.in
         output:
