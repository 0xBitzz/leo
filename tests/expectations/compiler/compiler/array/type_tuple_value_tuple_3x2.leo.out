--- conflicted
+++ resolved
@@ -266,14 +266,7 @@
             r0:
               type: bool
               value: "true"
-<<<<<<< HEAD
-    initial_ast: 5e6bfc73b3972512449b654aac9d6f083c682954d2356e9638d6e535888849ae
-    imports_resolved_ast: 623ad33f1f76c9ba35fc7a8a556c056efb0b037273032a6b6503f2963f3d0676
-    canonicalized_ast: 70feec3a31d69ad0e12207afd864a8e61381d00b234fde866badedb3555ebe05
-    type_inferenced_ast: 1c74a021062ff776be677b2f74050a00149a3491c2038d55710d24fd60acadb7
-=======
-    initial_ast: af546bbe3b45750fbf8b7fa8267d002a44e8a2e5f14dc7599e8e5b5436410df6
-    imports_resolved_ast: 8cbfc98c335019bee7bdadfefbd69edaeab5a64bd53f4cba41251eb612c29cdd
-    canonicalized_ast: 79b43adec66800d18b6cc579d385a9409d5ea1e31d8657a253e8594955ae6a19
-    type_inferenced_ast: 52914fa1d5e1f52b3898e37c56a307d006d5aeea092a2296ed72220f6f61ddee
->>>>>>> 03f78d56
+    initial_ast: a542aa3f94451a9a97c7411d7c634588a3329032eb0f963cb01125c5c312eb47
+    imports_resolved_ast: 881e9648a79e20474e9ade12798ed45993caab1ce16a356c9c274f1c5b2327d3
+    canonicalized_ast: b524f2c9b7eddbb74f5e4103c93e471215558105705c8b61edf00b56125b82e2
+    type_inferenced_ast: 2030a4cc0715f0a0d8a09372897a6022dcafa822e4ff94b90d16fc0df46a6c3b