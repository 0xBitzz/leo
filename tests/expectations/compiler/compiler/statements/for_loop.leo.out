---
namespace: Compile
expectation: Pass
outputs:
  - circuit:
      num_public_variables: 0
      num_private_variables: 222
      num_constraints: 286
      at: 937c10d9215517acdefcf6d0f7759b666050df0acb2870ff4c6fcd2a4e4148fd
      bt: f1f82f379028afd47388c4ba7dd5ffd0ec085288791d4de7354b0d527d46c1af
      ct: 97cd623800bf1632d7a90a77938a42aecf9449f5c945d57cb5474fd32dc10bc3
    ir:
      - "decl f0: <0>"
      - "  store &v1, ((v0), (), (), ())"
      - "  store &v3, 0"
      - "  eq &v4, v2, 3"
      - "  mask 3, v4"
      - "    repeat 2, &v6, false, 0, 4"
      - "      add &v7, v3, v6"
      - "      store &v3, v7"
      - "  eq &v8, v2, 3"
      - "  pick &v9, v8, 6, 0"
      - "  store &v10, v9"
      - "  eq &v11, v10, v3"
      - "  retn v11"
      - ""
    output:
      - input_file: inputs/u32_3.in
        output:
          registers:
            a:
              type: bool
              value: "true"
<<<<<<< HEAD
    initial_ast: 873e090788d4e2aabb556538bdc58524387f7cf444dc6ae80ffa8c46eca1dbec
    imports_resolved_ast: 873e090788d4e2aabb556538bdc58524387f7cf444dc6ae80ffa8c46eca1dbec
    canonicalized_ast: 276461e1972d38411c46ad66814442ea6beb0602eba36b455ebdc8df8615a21b
    type_inferenced_ast: 17af79e3f232f6292199d132eab8c91eaa88e67677a1fb0ad5fea00e3afbf7b8
=======
    initial_ast: a8e737bf2fcc5b5096dae768b52c04d56891a4eedd47640a0e1aea5fa4b5da1a
    imports_resolved_ast: 46f86cc467af2e56c7c695269d0c373fe3a0ba708ddce3025ea577fb862a6130
    canonicalized_ast: 22b0c532ccd649fec8276fe6179a5767f59391447343c39cbc1868fb24668972
    type_inferenced_ast: b6796ecb4d41011610f93a2a3a9a315a29f00e13fb7936a37badb9b881f3db1f
>>>>>>> 0e96bf8d
<|MERGE_RESOLUTION|>--- conflicted
+++ resolved
@@ -4,26 +4,11 @@
 outputs:
   - circuit:
       num_public_variables: 0
-      num_private_variables: 222
-      num_constraints: 286
-      at: 937c10d9215517acdefcf6d0f7759b666050df0acb2870ff4c6fcd2a4e4148fd
-      bt: f1f82f379028afd47388c4ba7dd5ffd0ec085288791d4de7354b0d527d46c1af
-      ct: 97cd623800bf1632d7a90a77938a42aecf9449f5c945d57cb5474fd32dc10bc3
-    ir:
-      - "decl f0: <0>"
-      - "  store &v1, ((v0), (), (), ())"
-      - "  store &v3, 0"
-      - "  eq &v4, v2, 3"
-      - "  mask 3, v4"
-      - "    repeat 2, &v6, false, 0, 4"
-      - "      add &v7, v3, v6"
-      - "      store &v3, v7"
-      - "  eq &v8, v2, 3"
-      - "  pick &v9, v8, 6, 0"
-      - "  store &v10, v9"
-      - "  eq &v11, v10, v3"
-      - "  retn v11"
-      - ""
+      num_private_variables: 512
+      num_constraints: 675
+      at: 5d537a7963ae43ff2b7b0222c18a237015c858d7203554574a785cd56d4d24c5
+      bt: 192ca0dd8a20d69b443b952a7226e8c82936fedd2c9735d2b792883a01e46e3b
+      ct: 04609638ad65317edb75529646b34f10a846b39b3ddb783e4aeceddde17b79f9
     output:
       - input_file: inputs/u32_3.in
         output:
@@ -31,14 +16,7 @@
             a:
               type: bool
               value: "true"
-<<<<<<< HEAD
-    initial_ast: 873e090788d4e2aabb556538bdc58524387f7cf444dc6ae80ffa8c46eca1dbec
-    imports_resolved_ast: 873e090788d4e2aabb556538bdc58524387f7cf444dc6ae80ffa8c46eca1dbec
-    canonicalized_ast: 276461e1972d38411c46ad66814442ea6beb0602eba36b455ebdc8df8615a21b
-    type_inferenced_ast: 17af79e3f232f6292199d132eab8c91eaa88e67677a1fb0ad5fea00e3afbf7b8
-=======
     initial_ast: a8e737bf2fcc5b5096dae768b52c04d56891a4eedd47640a0e1aea5fa4b5da1a
     imports_resolved_ast: 46f86cc467af2e56c7c695269d0c373fe3a0ba708ddce3025ea577fb862a6130
     canonicalized_ast: 22b0c532ccd649fec8276fe6179a5767f59391447343c39cbc1868fb24668972
-    type_inferenced_ast: b6796ecb4d41011610f93a2a3a9a315a29f00e13fb7936a37badb9b881f3db1f
->>>>>>> 0e96bf8d
+    type_inferenced_ast: b6796ecb4d41011610f93a2a3a9a315a29f00e13fb7936a37badb9b881f3db1f