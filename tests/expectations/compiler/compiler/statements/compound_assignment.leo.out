--- conflicted
+++ resolved
@@ -348,14 +348,7 @@
             r0:
               type: bool
               value: "true"
-<<<<<<< HEAD
-    initial_ast: 990316428cb83675982a60a9a642fdc17c7ae7e477c545f65e7d4c17d2980c89
-    imports_resolved_ast: a69400ad245559f7f90ca7236b9a1e407b357901b879a2e0027206573f2eb8f8
-    canonicalized_ast: 852e28190bbcc719f653660a30dc3e839206a9219364893b9e475f5355bec723
-    type_inferenced_ast: 23ca6649348b3f5a88d35c7a0b3e9f316295cc6679164f2802f4df4119835198
-=======
-    initial_ast: 8dbf6fcb7d7a3f29f822841831ae6a198ac0ddda2fc10486b9784ce26a025a12
-    imports_resolved_ast: 12c77d34bab4bccc8879a0d5e2edff68f63d7f423b3edc003b83436de4a6f8e4
-    canonicalized_ast: 571cb4a0bce317c9b2c56c0f5a7bd9d028b48873fb6659b1922cb72708b2e5fc
-    type_inferenced_ast: b70ef2169583e533c54de938ef59a916b025203dbf1c6e88362c856af4805c50
->>>>>>> d621ee72
+    initial_ast: 7bd596fc9f35de808f1d7fc2287a42b470cfd4724e03defbc02b40f748a03f06
+    imports_resolved_ast: ff685484586e40a07eb0667351efb46dfabcd100b8416e5d88c2e39681251db1
+    canonicalized_ast: 35021eee65f9f3727beab519f70b66f1af3f57ae8e646cd2972f18763530012b
+    type_inferenced_ast: a1be780f8dc5822b11c49518d4f5b178f134573e1686ee56b5df103c9a8a9c50