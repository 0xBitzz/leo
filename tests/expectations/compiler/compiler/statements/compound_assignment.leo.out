---
namespace: Compile
expectation: Pass
outputs:
  - circuit:
      num_public_variables: 0
      num_private_variables: 10
      num_constraints: 10
      at: 059df7a9f33d273d72d4cdd66c40f343577291eeff60c2130f493092e113cbd5
      bt: 33357b08e1eae5a3cb450b7aa066201d3f3715cc4c8422edc89e1306aa69e05c
      ct: 4d417efac51835eb0795550275c95bc7001c6e50f0c37e7ff381af198cfb7a8a
    output:
      - input_file: inputs/dummy.in
        output:
          registers:
            r0:
              type: bool
              value: "true"
    initial_ast: cfe26c94f79b89add1a49063e45790a5d30e6f29b0bc2064c64620b4ce3b32d7
<<<<<<< HEAD
    imports_resolved_ast: cf5686d6b2578eab37cd975ded7e628be9a9be1961d5766b0e4803b803e2c1d1
    canonicalized_ast: f13539dc6dc861a54aa0756403d9a87e2e858bd0d2c065950d230ef549f46dc2
    type_inferenced_ast: 0836ad89c61998f5c3dede93366532099f6c061fa4563335205f969fa98cfeb8
=======
    ir: a7994005dd5b398d07b250180d85742cf28df4f76ecdc4d180f38d1b7f898bd2
    imports_resolved_ast: b511f221710d70b60b2bd1f1d00d78f2d6e75231918abfb27abe3a61df8975a9
    canonicalized_ast: 74558dbd1012a4ae793620167392f8a1cec003f290e6fcc5fbdcb953954b12c2
    type_inferenced_ast: 52d33fd9600978223438a660f4ca7b05e1ee72f3a3ca9716ce93efab1617820a
>>>>>>> 3626fbdb
<|MERGE_RESOLUTION|>--- conflicted
+++ resolved
@@ -17,13 +17,7 @@
               type: bool
               value: "true"
     initial_ast: cfe26c94f79b89add1a49063e45790a5d30e6f29b0bc2064c64620b4ce3b32d7
-<<<<<<< HEAD
+    ir: a7994005dd5b398d07b250180d85742cf28df4f76ecdc4d180f38d1b7f898bd2
     imports_resolved_ast: cf5686d6b2578eab37cd975ded7e628be9a9be1961d5766b0e4803b803e2c1d1
     canonicalized_ast: f13539dc6dc861a54aa0756403d9a87e2e858bd0d2c065950d230ef549f46dc2
-    type_inferenced_ast: 0836ad89c61998f5c3dede93366532099f6c061fa4563335205f969fa98cfeb8
-=======
-    ir: a7994005dd5b398d07b250180d85742cf28df4f76ecdc4d180f38d1b7f898bd2
-    imports_resolved_ast: b511f221710d70b60b2bd1f1d00d78f2d6e75231918abfb27abe3a61df8975a9
-    canonicalized_ast: 74558dbd1012a4ae793620167392f8a1cec003f290e6fcc5fbdcb953954b12c2
-    type_inferenced_ast: 52d33fd9600978223438a660f4ca7b05e1ee72f3a3ca9716ce93efab1617820a
->>>>>>> 3626fbdb
+    type_inferenced_ast: 0836ad89c61998f5c3dede93366532099f6c061fa4563335205f969fa98cfeb8