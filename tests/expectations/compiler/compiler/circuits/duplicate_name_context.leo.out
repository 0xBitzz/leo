---
namespace: Compile
expectation: Pass
outputs:
  - circuit:
      num_public_variables: 0
      num_private_variables: 2
      num_constraints: 2
      at: 401937c524c61a28b4fab76d7a1f85bb628850012af62362a0922610372faf92
      bt: cdf9a9cee4f2edf55111a95ae60bde9801080f6bde638a5c79273a39a2f9f7f5
      ct: 643d5437104296e21d906ecb15b2c96ad278f20cfc4af53b12bb6069bd853726
    ir:
      - "decl f0: <0>"
      - "  store &v1, ((v0), (), (), ())"
      - "  store &v3, 66"
      - "  store &v4, (30)"
      - "  call &v5, f1, 55"
      - "  store &v6, v5"
      - "  eq &v7, v2, true"
      - "  retn v7"
      - "decl f1: <8>"
      - "  add &v9, v8, 5"
      - "  retn v9"
      - "decl f2: <10>"
      - "  retn [false, false, false, false, false, false, false, false, false, false, false, false, false, false, false, false, false, false, false, false, false, false, false, false, false, false, false, false, false, false, false, false, false, false, false, false, false, false, false, false, false, false, false, false, false, false, false, false, false, false, false, false, false, false, false, false, false, false, false, false, false, false, false, false, false, false, false, false, false, false, false, false, false, false, false, false, false, false, false, false, false, false, false, false, false, false, false, false, false, false, false, false, false, false, false, false, false, false, false, false, false, false, false, false, false, false, false, false, false, false, false, false, false, false, false, false, false, false, false, false, false, false, false, false, false, false, false, false, false, false, false, false, false, false, false, false, false, false, false, false, false, false, false, false, false, false, false, false, false, false, false, false, false, false, false, false, false, false, false, false, false, false, false, false, false, false, false, false, false, false, false, false, false, false, false, false, false, false, false, false, false, false, false, false, false, false, false, false, false, false, false, false, false, false, false, false, false, false, false, false, false, false, false, false, false, false, false, false, false, false, false, false, false, false, false, false, false, false, false, false, false, false, false, false, false, false, false, false, false, false, false, false, false, false, false, false, false, false, false, false, false, false, false, false, false, false, false, false, false, false, false, false, false, false, false, false]"
      - "decl f3: <11>"
      - "  retn aleo1qnr4dkkvkgfqph0vzc3y6z2eu975wnpz2925ntjccd5cfqxtyu8sta57j8"
      - "decl f4: <12>"
      - "  retn [0, 0, 0, 0, 0, 0, 0, 0, 0, 0, 0, 0, 0, 0, 0, 0, 0, 0, 0, 0, 0, 0, 0, 0, 0, 0, 0, 0, 0, 0, 0, 0]"
      - "decl f5: <13>"
      - "  retn aleo1qnr4dkkvkgfqph0vzc3y6z2eu975wnpz2925ntjccd5cfqxtyu8sta57j8"
      - "decl f6: <14>"
      - "  retn [false, false, false, false, false, false, false, false, false, false, false, false, false, false, false, false, false, false, false, false, false, false, false, false, false, false, false, false, false, false, false, false, false, false, false, false, false, false, false, false, false, false, false, false, false, false, false, false, false, false, false, false, false, false, false, false, false, false, false, false, false, false, false, false, false, false, false, false, false, false, false, false, false, false, false, false, false, false, false, false, false, false, false, false, false, false, false, false, false, false, false, false, false, false, false, false, false, false, false, false, false, false, false, false, false, false, false, false, false, false, false, false, false, false, false, false, false, false, false, false, false, false, false, false, false, false, false, false, false, false, false, false, false, false, false, false, false, false, false, false, false, false, false, false, false, false, false, false, false, false, false, false, false, false, false, false, false, false, false, false, false, false, false, false, false, false, false, false, false, false, false, false, false, false, false, false, false, false, false, false, false, false, false, false, false, false, false, false, false, false, false, false, false, false, false, false, false, false, false, false, false, false, false, false, false, false, false, false, false, false, false, false, false, false, false, false, false, false, false, false, false, false, false, false, false, false, false, false, false, false, false, false, false, false, false, false, false, false, false, false, false, false, false, false, false, false, false, false, false, false, false, false, false, false, false, false]"
      - "decl f7: <15>"
      - "  retn aleo1qnr4dkkvkgfqph0vzc3y6z2eu975wnpz2925ntjccd5cfqxtyu8sta57j8"
      - "decl f8: <16>"
      - "  retn [0, 0, 0, 0, 0, 0, 0, 0, 0, 0, 0, 0, 0, 0, 0, 0, 0, 0, 0, 0, 0, 0, 0, 0, 0, 0, 0, 0, 0, 0, 0, 0]"
      - "decl f9: <17>"
      - "  retn aleo1qnr4dkkvkgfqph0vzc3y6z2eu975wnpz2925ntjccd5cfqxtyu8sta57j8"
      - "decl f10: <18>"
      - "  retn 0"
      - "decl f11: <19>"
      - "  retn [false]"
      - "decl f12: <20>"
      - "  retn false"
      - "decl f13: <21>"
      - "  retn [0]"
      - "decl f14: <22>"
      - "  retn false"
      - "decl f15: <23>"
      - "  retn [false]"
      - "decl f16: <24>"
      - "  retn false"
      - "decl f17: <25>"
      - "  retn [0]"
      - "decl f18: <26>"
      - "  retn false"
      - "decl f19: <27>"
      - "  retn [false, false, false, false, false, false, false, false, false, false, false, false, false, false, false, false, false, false, false, false, false, false, false, false, false, false, false, false, false, false, false, false, false, false, false, false, false, false, false, false, false, false, false, false, false, false, false, false, false, false, false, false, false, false, false, false, false, false, false, false, false, false, false, false, false, false, false, false, false, false, false, false, false, false, false, false, false, false, false, false, false, false, false, false, false, false, false, false, false, false, false, false, false, false, false, false, false, false, false, false, false, false, false, false, false, false, false, false, false, false, false, false, false, false, false, false, false, false, false, false, false, false, false, false, false, false, false, false, false, false, false, false, false, false, false, false, false, false, false, false, false, false, false, false, false, false, false, false, false, false, false, false, false, false, false, false, false, false, false, false, false, false, false, false, false, false, false, false, false, false, false, false, false, false, false, false, false, false, false, false, false, false, false, false, false, false, false, false, false, false, false, false, false, false, false, false, false, false, false, false, false, false, false, false, false, false, false, false, false, false, false, false, false, false, false, false, false, false, false, false, false, false, false, false, false, false, false, false, false, false, false, false, false, false, false, false, false, false, false, false, false, false, false, false, false, false, false, false, false, false, false, false, false]"
      - "decl f20: <28>"
      - "  retn 'a'"
      - "decl f21: <29>"
      - "  retn [0, 0, 0, 0, 0, 0, 0, 0, 0, 0, 0, 0, 0, 0, 0, 0, 0, 0, 0, 0, 0, 0, 0, 0, 0, 0, 0, 0, 0, 0, 0, 0]"
      - "decl f22: <30>"
      - "  retn 'a'"
      - "decl f23: <31>"
      - "  retn [false, false, false, false, false, false, false, false, false, false, false, false, false, false, false, false, false, false, false, false, false, false, false, false, false, false, false, false, false, false, false, false, false, false, false, false, false, false, false, false, false, false, false, false, false, false, false, false, false, false, false, false, false, false, false, false, false, false, false, false, false, false, false, false, false, false, false, false, false, false, false, false, false, false, false, false, false, false, false, false, false, false, false, false, false, false, false, false, false, false, false, false, false, false, false, false, false, false, false, false, false, false, false, false, false, false, false, false, false, false, false, false, false, false, false, false, false, false, false, false, false, false, false, false, false, false, false, false, false, false, false, false, false, false, false, false, false, false, false, false, false, false, false, false, false, false, false, false, false, false, false, false, false, false, false, false, false, false, false, false, false, false, false, false, false, false, false, false, false, false, false, false, false, false, false, false, false, false, false, false, false, false, false, false, false, false, false, false, false, false, false, false, false, false, false, false, false, false, false, false, false, false, false, false, false, false, false, false, false, false, false, false, false, false, false, false, false, false, false, false, false, false, false, false, false, false, false, false, false, false, false, false, false, false, false, false, false, false, false, false, false, false, false, false, false, false, false, false, false, false, false, false, false]"
      - "decl f24: <32>"
      - "  retn 'a'"
      - "decl f25: <33>"
      - "  retn [0, 0, 0, 0, 0, 0, 0, 0, 0, 0, 0, 0, 0, 0, 0, 0, 0, 0, 0, 0, 0, 0, 0, 0, 0, 0, 0, 0, 0, 0, 0, 0]"
      - "decl f26: <34>"
      - "  retn 'a'"
      - "decl f27: <35>"
      - "  retn [false, false, false, false, false, false, false, false, false, false, false, false, false, false, false, false, false, false, false, false, false, false, false, false, false, false, false, false, false, false, false, false, false, false, false, false, false, false, false, false, false, false, false, false, false, false, false, false, false, false, false, false, false, false, false, false, false, false, false, false, false, false, false, false, false, false, false, false, false, false, false, false, false, false, false, false, false, false, false, false, false, false, false, false, false, false, false, false, false, false, false, false, false, false, false, false, false, false, false, false, false, false, false, false, false, false, false, false, false, false, false, false, false, false, false, false, false, false, false, false, false, false, false, false, false, false, false, false, false, false, false, false, false, false, false, false, false, false, false, false, false, false, false, false, false, false, false, false, false, false, false, false, false, false, false, false, false, false, false, false, false, false, false, false, false, false, false, false, false, false, false, false, false, false, false, false, false, false, false, false, false, false, false, false, false, false, false, false, false, false, false, false, false, false, false, false, false, false, false, false, false, false, false, false, false, false, false, false, false, false, false, false, false, false, false, false, false, false, false, false, false, false, false, false, false, false, false, false, false, false, false, false, false, false, false, false, false, false, false, false, false, false, false, false, false, false, false, false, false, false, false, false, false]"
      - "decl f28: <36>"
      - "  retn []"
      - "decl f29: <37>"
      - "  retn [0, 0, 0, 0, 0, 0, 0, 0, 0, 0, 0, 0, 0, 0, 0, 0, 0, 0, 0, 0, 0, 0, 0, 0, 0, 0, 0, 0, 0, 0, 0, 0]"
      - "decl f30: <38>"
      - "  retn []"
      - "decl f31: <39>"
      - "  retn [false, false, false, false, false, false, false, false, false, false, false, false, false, false, false, false, false, false, false, false, false, false, false, false, false, false, false, false, false, false, false, false, false, false, false, false, false, false, false, false, false, false, false, false, false, false, false, false, false, false, false, false, false, false, false, false, false, false, false, false, false, false, false, false, false, false, false, false, false, false, false, false, false, false, false, false, false, false, false, false, false, false, false, false, false, false, false, false, false, false, false, false, false, false, false, false, false, false, false, false, false, false, false, false, false, false, false, false, false, false, false, false, false, false, false, false, false, false, false, false, false, false, false, false, false, false, false, false, false, false, false, false, false, false, false, false, false, false, false, false, false, false, false, false, false, false, false, false, false, false, false, false, false, false, false, false, false, false, false, false, false, false, false, false, false, false, false, false, false, false, false, false, false, false, false, false, false, false, false, false, false, false, false, false, false, false, false, false, false, false, false, false, false, false, false, false, false, false, false, false, false, false, false, false, false, false, false, false, false, false, false, false, false, false, false, false, false, false, false, false, false, false, false, false, false, false, false, false, false, false, false, false, false, false, false, false, false, false, false, false, false, false, false, false, false, false, false, false, false, false, false, false, false]"
      - "decl f32: <40>"
      - "  retn []"
      - "decl f33: <41>"
      - "  retn [0, 0, 0, 0, 0, 0, 0, 0, 0, 0, 0, 0, 0, 0, 0, 0, 0, 0, 0, 0, 0, 0, 0, 0, 0, 0, 0, 0, 0, 0, 0, 0]"
      - "decl f34: <42>"
      - "  retn []"
      - "decl f35: <43>"
      - "  retn [false, false, false, false, false, false, false, false, false, false, false, false, false, false, false, false, false, false, false, false, false, false, false, false, false, false, false, false, false, false, false, false, false, false, false, false, false, false, false, false, false, false, false, false, false, false, false, false, false, false, false, false, false, false, false, false, false, false, false, false, false, false, false, false, false, false, false, false, false, false, false, false, false, false, false, false, false, false, false, false, false, false, false, false, false, false, false, false, false, false, false, false, false, false, false, false, false, false, false, false, false, false, false, false, false, false, false, false, false, false, false, false, false, false, false, false, false, false, false, false, false, false, false, false, false, false, false, false, false, false, false, false, false, false, false, false, false, false, false, false, false, false, false, false, false, false, false, false, false, false, false, false, false, false, false, false, false, false, false, false, false, false, false, false, false, false, false, false, false, false, false, false, false, false, false, false, false, false, false, false, false, false, false, false, false, false, false, false, false, false, false, false, false, false, false, false, false, false, false, false, false, false, false, false, false, false, false, false, false, false, false, false, false, false, false, false, false, false, false, false, false, false, false, false, false, false, false, false, false, false, false, false, false, false, false, false, false, false, false, false, false, false, false, false, false, false, false, false, false, false, false, false, false, false, false, false, false, false, false, false, false, false, false, false, false, false, false, false, false, false, false, false, false, false, false, false, false, false, false, false, false, false, false, false, false, false, false, false, false, false, false, false, false, false, false, false, false, false, false, false, false, false, false, false, false, false, false, false, false, false, false, false, false, false, false, false, false, false, false, false, false, false, false, false, false, false, false, false, false, false, false, false, false, false, false, false, false, false, false, false, false, false, false, false, false, false, false, false, false, false, false, false, false, false, false, false, false, false, false, false, false, false, false, false, false, false, false, false, false, false, false, false, false, false, false, false, false, false, false, false, false, false, false, false, false, false, false, false, false, false, false, false, false, false, false, false, false, false, false, false, false, false, false, false, false, false, false, false, false, false, false, false, false, false, false, false, false, false, false, false, false, false, false, false, false, false, false, false, false, false, false, false, false, false, false, false, false, false, false, false, false, false, false, false, false, false, false, false, false, false, false, false, false, false, false, false, false, false, false, false, false, false, false, false, false, false, false, false, false, false, false, false, false, false, false, false, false, false, false, false, false, false, false, false, false, false, false, false, false, false, false, false, false, false, false, false, false, false, false, false, false, false, false, false, false, false]"
      - "decl f36: <44>"
      - "  retn []group"
      - "decl f37: <45>"
      - "  retn [0, 0, 0, 0, 0, 0, 0, 0, 0, 0, 0, 0, 0, 0, 0, 0, 0, 0, 0, 0, 0, 0, 0, 0, 0, 0, 0, 0, 0, 0, 0, 0, 0, 0, 0, 0, 0, 0, 0, 0, 0, 0, 0, 0, 0, 0, 0, 0, 0, 0, 0, 0, 0, 0, 0, 0, 0, 0, 0, 0, 0, 0, 0, 0]"
      - "decl f38: <46>"
      - "  retn []group"
      - "decl f39: <47>"
      - "  retn [false, false, false, false, false, false, false, false, false, false, false, false, false, false, false, false, false, false, false, false, false, false, false, false, false, false, false, false, false, false, false, false, false, false, false, false, false, false, false, false, false, false, false, false, false, false, false, false, false, false, false, false, false, false, false, false, false, false, false, false, false, false, false, false, false, false, false, false, false, false, false, false, false, false, false, false, false, false, false, false, false, false, false, false, false, false, false, false, false, false, false, false, false, false, false, false, false, false, false, false, false, false, false, false, false, false, false, false, false, false, false, false, false, false, false, false, false, false, false, false, false, false, false, false, false, false, false, false, false, false, false, false, false, false, false, false, false, false, false, false, false, false, false, false, false, false, false, false, false, false, false, false, false, false, false, false, false, false, false, false, false, false, false, false, false, false, false, false, false, false, false, false, false, false, false, false, false, false, false, false, false, false, false, false, false, false, false, false, false, false, false, false, false, false, false, false, false, false, false, false, false, false, false, false, false, false, false, false, false, false, false, false, false, false, false, false, false, false, false, false, false, false, false, false, false, false, false, false, false, false, false, false, false, false, false, false, false, false, false, false, false, false, false, false, false, false, false, false, false, false, false, false, false, false, false, false, false, false, false, false, false, false, false, false, false, false, false, false, false, false, false, false, false, false, false, false, false, false, false, false, false, false, false, false, false, false, false, false, false, false, false, false, false, false, false, false, false, false, false, false, false, false, false, false, false, false, false, false, false, false, false, false, false, false, false, false, false, false, false, false, false, false, false, false, false, false, false, false, false, false, false, false, false, false, false, false, false, false, false, false, false, false, false, false, false, false, false, false, false, false, false, false, false, false, false, false, false, false, false, false, false, false, false, false, false, false, false, false, false, false, false, false, false, false, false, false, false, false, false, false, false, false, false, false, false, false, false, false, false, false, false, false, false, false, false, false, false, false, false, false, false, false, false, false, false, false, false, false, false, false, false, false, false, false, false, false, false, false, false, false, false, false, false, false, false, false, false, false, false, false, false, false, false, false, false, false, false, false, false, false, false, false, false, false, false, false, false, false, false, false, false, false, false, false, false, false, false, false, false, false, false, false, false, false, false, false, false, false, false, false, false, false, false, false, false, false, false, false, false, false, false, false, false, false, false, false, false, false, false, false, false, false, false, false, false, false, false, false, false, false, false, false, false, false, false, false]"
      - "decl f40: <48>"
      - "  retn []group"
      - "decl f41: <49>"
      - "  retn [0, 0, 0, 0, 0, 0, 0, 0, 0, 0, 0, 0, 0, 0, 0, 0, 0, 0, 0, 0, 0, 0, 0, 0, 0, 0, 0, 0, 0, 0, 0, 0, 0, 0, 0, 0, 0, 0, 0, 0, 0, 0, 0, 0, 0, 0, 0, 0, 0, 0, 0, 0, 0, 0, 0, 0, 0, 0, 0, 0, 0, 0, 0, 0]"
      - "decl f42: <50>"
      - "  retn []group"
      - "decl f43: <51>"
      - "  retn [false, false, false, false, false, false, false, false]"
      - "decl f44: <52>"
      - "  retn 0"
      - "decl f45: <53>"
      - "  retn [0]"
      - "decl f46: <54>"
      - "  retn 0"
      - "decl f47: <55>"
      - "  retn [false, false, false, false, false, false, false, false]"
      - "decl f48: <56>"
      - "  retn 0"
      - "decl f49: <57>"
      - "  retn [0]"
      - "decl f50: <58>"
      - "  retn 0"
      - "decl f51: <59>"
      - "  retn [false, false, false, false, false, false, false, false, false, false, false, false, false, false, false, false]"
      - "decl f52: <60>"
      - "  retn 0"
      - "decl f53: <61>"
      - "  retn [0, 0]"
      - "decl f54: <62>"
      - "  retn 0"
      - "decl f55: <63>"
      - "  retn [false, false, false, false, false, false, false, false, false, false, false, false, false, false, false, false]"
      - "decl f56: <64>"
      - "  retn 0"
      - "decl f57: <65>"
      - "  retn [0, 0]"
      - "decl f58: <66>"
      - "  retn 0"
      - "decl f59: <67>"
      - "  retn [false, false, false, false, false, false, false, false, false, false, false, false, false, false, false, false, false, false, false, false, false, false, false, false, false, false, false, false, false, false, false, false]"
      - "decl f60: <68>"
      - "  retn 0"
      - "decl f61: <69>"
      - "  retn [0, 0, 0, 0]"
      - "decl f62: <70>"
      - "  retn 0"
      - "decl f63: <71>"
      - "  retn [false, false, false, false, false, false, false, false, false, false, false, false, false, false, false, false, false, false, false, false, false, false, false, false, false, false, false, false, false, false, false, false]"
      - "decl f64: <72>"
      - "  retn 0"
      - "decl f65: <73>"
      - "  retn [0, 0, 0, 0]"
      - "decl f66: <74>"
      - "  retn 0"
      - "decl f67: <75>"
      - "  retn [false, false, false, false, false, false, false, false, false, false, false, false, false, false, false, false, false, false, false, false, false, false, false, false, false, false, false, false, false, false, false, false, false, false, false, false, false, false, false, false, false, false, false, false, false, false, false, false, false, false, false, false, false, false, false, false, false, false, false, false, false, false, false, false]"
      - "decl f68: <76>"
      - "  retn 0"
      - "decl f69: <77>"
      - "  retn [0, 0, 0, 0, 0, 0, 0, 0]"
      - "decl f70: <78>"
      - "  retn 0"
      - "decl f71: <79>"
      - "  retn [false, false, false, false, false, false, false, false, false, false, false, false, false, false, false, false, false, false, false, false, false, false, false, false, false, false, false, false, false, false, false, false, false, false, false, false, false, false, false, false, false, false, false, false, false, false, false, false, false, false, false, false, false, false, false, false, false, false, false, false, false, false, false, false]"
      - "decl f72: <80>"
      - "  retn 0"
      - "decl f73: <81>"
      - "  retn [0, 0, 0, 0, 0, 0, 0, 0]"
      - "decl f74: <82>"
      - "  retn 0"
      - "decl f75: <83>"
      - "  retn [false, false, false, false, false, false, false, false, false, false, false, false, false, false, false, false, false, false, false, false, false, false, false, false, false, false, false, false, false, false, false, false, false, false, false, false, false, false, false, false, false, false, false, false, false, false, false, false, false, false, false, false, false, false, false, false, false, false, false, false, false, false, false, false, false, false, false, false, false, false, false, false, false, false, false, false, false, false, false, false, false, false, false, false, false, false, false, false, false, false, false, false, false, false, false, false, false, false, false, false, false, false, false, false, false, false, false, false, false, false, false, false, false, false, false, false, false, false, false, false, false, false, false, false, false, false, false, false]"
      - "decl f76: <84>"
      - "  retn 0"
      - "decl f77: <85>"
      - "  retn [0, 0, 0, 0, 0, 0, 0, 0, 0, 0, 0, 0, 0, 0, 0, 0]"
      - "decl f78: <86>"
      - "  retn 0"
      - "decl f79: <87>"
      - "  retn [false, false, false, false, false, false, false, false, false, false, false, false, false, false, false, false, false, false, false, false, false, false, false, false, false, false, false, false, false, false, false, false, false, false, false, false, false, false, false, false, false, false, false, false, false, false, false, false, false, false, false, false, false, false, false, false, false, false, false, false, false, false, false, false, false, false, false, false, false, false, false, false, false, false, false, false, false, false, false, false, false, false, false, false, false, false, false, false, false, false, false, false, false, false, false, false, false, false, false, false, false, false, false, false, false, false, false, false, false, false, false, false, false, false, false, false, false, false, false, false, false, false, false, false, false, false, false, false]"
      - "decl f80: <88>"
      - "  retn 0"
      - "decl f81: <89>"
      - "  retn [0, 0, 0, 0, 0, 0, 0, 0, 0, 0, 0, 0, 0, 0, 0, 0]"
      - "decl f82: <90>"
      - "  retn 0"
      - "decl f83: <91>"
      - "  retn [false, false, false, false, false, false, false, false]"
      - "decl f84: <92>"
      - "  retn 0"
      - "decl f85: <93>"
      - "  retn [0]"
      - "decl f86: <94>"
      - "  retn 0"
      - "decl f87: <95>"
      - "  retn [false, false, false, false, false, false, false, false]"
      - "decl f88: <96>"
      - "  retn 0"
      - "decl f89: <97>"
      - "  retn [0]"
      - "decl f90: <98>"
      - "  retn 0"
      - "decl f91: <99>"
      - "  retn [false, false, false, false, false, false, false, false, false, false, false, false, false, false, false, false]"
      - "decl f92: <100>"
      - "  retn 0"
      - "decl f93: <101>"
      - "  retn [0, 0]"
      - "decl f94: <102>"
      - "  retn 0"
      - "decl f95: <103>"
      - "  retn [false, false, false, false, false, false, false, false, false, false, false, false, false, false, false, false]"
      - "decl f96: <104>"
      - "  retn 0"
      - "decl f97: <105>"
      - "  retn [0, 0]"
      - "decl f98: <106>"
      - "  retn 0"
      - "decl f99: <107>"
      - "  retn [false, false, false, false, false, false, false, false, false, false, false, false, false, false, false, false, false, false, false, false, false, false, false, false, false, false, false, false, false, false, false, false]"
      - "decl f100: <108>"
      - "  retn 0"
      - "decl f101: <109>"
      - "  retn [0, 0, 0, 0]"
      - "decl f102: <110>"
      - "  retn 0"
      - "decl f103: <111>"
      - "  retn [false, false, false, false, false, false, false, false, false, false, false, false, false, false, false, false, false, false, false, false, false, false, false, false, false, false, false, false, false, false, false, false]"
      - "decl f104: <112>"
      - "  retn 0"
      - "decl f105: <113>"
      - "  retn [0, 0, 0, 0]"
      - "decl f106: <114>"
      - "  retn 0"
      - "decl f107: <115>"
      - "  retn [false, false, false, false, false, false, false, false, false, false, false, false, false, false, false, false, false, false, false, false, false, false, false, false, false, false, false, false, false, false, false, false, false, false, false, false, false, false, false, false, false, false, false, false, false, false, false, false, false, false, false, false, false, false, false, false, false, false, false, false, false, false, false, false]"
      - "decl f108: <116>"
      - "  retn 0"
      - "decl f109: <117>"
      - "  retn [0, 0, 0, 0, 0, 0, 0, 0]"
      - "decl f110: <118>"
      - "  retn 0"
      - "decl f111: <119>"
      - "  retn [false, false, false, false, false, false, false, false, false, false, false, false, false, false, false, false, false, false, false, false, false, false, false, false, false, false, false, false, false, false, false, false, false, false, false, false, false, false, false, false, false, false, false, false, false, false, false, false, false, false, false, false, false, false, false, false, false, false, false, false, false, false, false, false]"
      - "decl f112: <120>"
      - "  retn 0"
      - "decl f113: <121>"
      - "  retn [0, 0, 0, 0, 0, 0, 0, 0]"
      - "decl f114: <122>"
      - "  retn 0"
      - "decl f115: <123>"
      - "  retn [false, false, false, false, false, false, false, false, false, false, false, false, false, false, false, false, false, false, false, false, false, false, false, false, false, false, false, false, false, false, false, false, false, false, false, false, false, false, false, false, false, false, false, false, false, false, false, false, false, false, false, false, false, false, false, false, false, false, false, false, false, false, false, false, false, false, false, false, false, false, false, false, false, false, false, false, false, false, false, false, false, false, false, false, false, false, false, false, false, false, false, false, false, false, false, false, false, false, false, false, false, false, false, false, false, false, false, false, false, false, false, false, false, false, false, false, false, false, false, false, false, false, false, false, false, false, false, false]"
      - "decl f116: <124>"
      - "  retn 0"
      - "decl f117: <125>"
      - "  retn [0, 0, 0, 0, 0, 0, 0, 0, 0, 0, 0, 0, 0, 0, 0, 0]"
      - "decl f118: <126>"
      - "  retn 0"
      - "decl f119: <127>"
      - "  retn [false, false, false, false, false, false, false, false, false, false, false, false, false, false, false, false, false, false, false, false, false, false, false, false, false, false, false, false, false, false, false, false, false, false, false, false, false, false, false, false, false, false, false, false, false, false, false, false, false, false, false, false, false, false, false, false, false, false, false, false, false, false, false, false, false, false, false, false, false, false, false, false, false, false, false, false, false, false, false, false, false, false, false, false, false, false, false, false, false, false, false, false, false, false, false, false, false, false, false, false, false, false, false, false, false, false, false, false, false, false, false, false, false, false, false, false, false, false, false, false, false, false, false, false, false, false, false, false]"
      - "decl f120: <128>"
      - "  retn 0"
      - "decl f121: <129>"
      - "  retn [0, 0, 0, 0, 0, 0, 0, 0, 0, 0, 0, 0, 0, 0, 0, 0]"
      - "decl f122: <130>"
      - "  retn 0"
      - ""
    output:
      - input_file: input/dummy.in
        output:
          registers:
            r0:
              type: bool
              value: "true"
<<<<<<< HEAD
    initial_ast: 83548926deb034ba77db880b32f148a906d3df5e05a6b245e88334bf918ff1ea
    imports_resolved_ast: 22217cac9129121b7692836b35da526cf0de7d8574a24b351bfcf92fe177b3fc
    canonicalized_ast: 22217cac9129121b7692836b35da526cf0de7d8574a24b351bfcf92fe177b3fc
    type_inferenced_ast: e92d200692182b1a8cc8f91d5964844c1f2c03e5b4a6609d214a8c0b4045e999
=======
    initial_ast: 2b4788e23b8ee568ad87dd489701ce80f9648ec98dd5010cb8310b506bacf347
    imports_resolved_ast: 6d16ad7f7b84a804aff5cd3f7a91cdcc5bc464f5e710355c950d915131d15a50
    canonicalized_ast: 6d16ad7f7b84a804aff5cd3f7a91cdcc5bc464f5e710355c950d915131d15a50
    type_inferenced_ast: 3a3a2c0b6fb4c25deef4a2cd2d38bd0b42d71658ddc47a16450d56e21b124600
>>>>>>> 03f78d56
<|MERGE_RESOLUTION|>--- conflicted
+++ resolved
@@ -271,14 +271,7 @@
             r0:
               type: bool
               value: "true"
-<<<<<<< HEAD
-    initial_ast: 83548926deb034ba77db880b32f148a906d3df5e05a6b245e88334bf918ff1ea
-    imports_resolved_ast: 22217cac9129121b7692836b35da526cf0de7d8574a24b351bfcf92fe177b3fc
-    canonicalized_ast: 22217cac9129121b7692836b35da526cf0de7d8574a24b351bfcf92fe177b3fc
-    type_inferenced_ast: e92d200692182b1a8cc8f91d5964844c1f2c03e5b4a6609d214a8c0b4045e999
-=======
-    initial_ast: 2b4788e23b8ee568ad87dd489701ce80f9648ec98dd5010cb8310b506bacf347
-    imports_resolved_ast: 6d16ad7f7b84a804aff5cd3f7a91cdcc5bc464f5e710355c950d915131d15a50
-    canonicalized_ast: 6d16ad7f7b84a804aff5cd3f7a91cdcc5bc464f5e710355c950d915131d15a50
-    type_inferenced_ast: 3a3a2c0b6fb4c25deef4a2cd2d38bd0b42d71658ddc47a16450d56e21b124600
->>>>>>> 03f78d56
+    initial_ast: 21ce4a45bd47874aebac920f92bc6ddab022d13a6557d82ba11a2f93632e4883
+    imports_resolved_ast: 2d0de109a510e27eec1d9fbc0446b78c69b837459dd70bd0c0d739a6557a9601
+    canonicalized_ast: 2d0de109a510e27eec1d9fbc0446b78c69b837459dd70bd0c0d739a6557a9601
+    type_inferenced_ast: c4b3751ae92c8a1240d454f9c361a72cb3973105beef474c459f4aa939f434d8