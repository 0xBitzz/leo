--- conflicted
+++ resolved
@@ -16,12 +16,6 @@
             r0:
               type: bool
               value: "true"
-<<<<<<< HEAD
-    initial_ast: f1a1c5fb3d3a5d23c30b3eb7f47aeb1211dbcf6f77a3b1ca262b7c231f4488ef
-    canonicalized_ast: f1a1c5fb3d3a5d23c30b3eb7f47aeb1211dbcf6f77a3b1ca262b7c231f4488ef
-    type_inferenced_ast: f5189d9b934533ed5225063ffe1adb59508c53e3951a74c03d6c27d41fc7621a
-=======
     initial_ast: b01c46ace6ae994f48ca0042be1a1ec06bf844211f5a29a30594f74fdd6ccb90
     canonicalized_ast: b01c46ace6ae994f48ca0042be1a1ec06bf844211f5a29a30594f74fdd6ccb90
-    type_inferenced_ast: 0b46b4b8fe6e9a397d8e9a64761f0f7c84f50a4be2f4ac3f08770183f27b6565
->>>>>>> 235daa9e
+    type_inferenced_ast: 0b46b4b8fe6e9a397d8e9a64761f0f7c84f50a4be2f4ac3f08770183f27b6565