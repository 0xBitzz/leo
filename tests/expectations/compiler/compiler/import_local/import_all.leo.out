---
namespace: Compile
expectation: Pass
outputs:
  - circuit:
      num_public_variables: 0
      num_private_variables: 2
      num_constraints: 2
      at: 401937c524c61a28b4fab76d7a1f85bb628850012af62362a0922610372faf92
      bt: cdf9a9cee4f2edf55111a95ae60bde9801080f6bde638a5c79273a39a2f9f7f5
      ct: 643d5437104296e21d906ecb15b2c96ad278f20cfc4af53b12bb6069bd853726
    ir:
      - "decl f0: <0>"
      - "  store &v0, 8"
      - "  store &v2, ((v1), (), (), ())"
      - "  store &v4, (1, 0)"
      - "  store &v5, ['h', 'e', 'l', 'l', 'o']"
      - "  store &v6, ['h', 'e', 'l', 'l', 'o']"
      - "  store &v7, 8"
      - "  call &v8, f2"
      - "  store &v9, v8"
      - "  call &v10, f1"
      - "  eq &v11, v10, 1"
      - "  and &v12, v11, true"
      - "  and &v13, v12, true"
      - "  eq &v14, v13, v3"
      - "  retn v14"
      - "decl f1: <15>"
      - "  retn 1"
      - "decl f2: <15>"
      - "  retn (3)"
      - "decl f3: <15>"
      - "  retn [false, false, false, false, false, false, false, false, false, false, false, false, false, false, false, false, false, false, false, false, false, false, false, false, false, false, false, false, false, false, false, false, false, false, false, false, false, false, false, false, false, false, false, false, false, false, false, false, false, false, false, false, false, false, false, false, false, false, false, false, false, false, false, false, false, false, false, false, false, false, false, false, false, false, false, false, false, false, false, false, false, false, false, false, false, false, false, false, false, false, false, false, false, false, false, false, false, false, false, false, false, false, false, false, false, false, false, false, false, false, false, false, false, false, false, false, false, false, false, false, false, false, false, false, false, false, false, false, false, false, false, false, false, false, false, false, false, false, false, false, false, false, false, false, false, false, false, false, false, false, false, false, false, false, false, false, false, false, false, false, false, false, false, false, false, false, false, false, false, false, false, false, false, false, false, false, false, false, false, false, false, false, false, false, false, false, false, false, false, false, false, false, false, false, false, false, false, false, false, false, false, false, false, false, false, false, false, false, false, false, false, false, false, false, false, false, false, false, false, false, false, false, false, false, false, false, false, false, false, false, false, false, false, false, false, false, false, false, false, false, false, false, false, false, false, false, false, false, false, false, false, false, false, false, false, false]"
      - "decl f4: <16>"
      - "  retn aleo1qnr4dkkvkgfqph0vzc3y6z2eu975wnpz2925ntjccd5cfqxtyu8sta57j8"
      - "decl f5: <17>"
      - "  retn [0, 0, 0, 0, 0, 0, 0, 0, 0, 0, 0, 0, 0, 0, 0, 0, 0, 0, 0, 0, 0, 0, 0, 0, 0, 0, 0, 0, 0, 0, 0, 0]"
      - "decl f6: <18>"
      - "  retn aleo1qnr4dkkvkgfqph0vzc3y6z2eu975wnpz2925ntjccd5cfqxtyu8sta57j8"
      - "decl f7: <19>"
      - "  retn [false, false, false, false, false, false, false, false, false, false, false, false, false, false, false, false, false, false, false, false, false, false, false, false, false, false, false, false, false, false, false, false, false, false, false, false, false, false, false, false, false, false, false, false, false, false, false, false, false, false, false, false, false, false, false, false, false, false, false, false, false, false, false, false, false, false, false, false, false, false, false, false, false, false, false, false, false, false, false, false, false, false, false, false, false, false, false, false, false, false, false, false, false, false, false, false, false, false, false, false, false, false, false, false, false, false, false, false, false, false, false, false, false, false, false, false, false, false, false, false, false, false, false, false, false, false, false, false, false, false, false, false, false, false, false, false, false, false, false, false, false, false, false, false, false, false, false, false, false, false, false, false, false, false, false, false, false, false, false, false, false, false, false, false, false, false, false, false, false, false, false, false, false, false, false, false, false, false, false, false, false, false, false, false, false, false, false, false, false, false, false, false, false, false, false, false, false, false, false, false, false, false, false, false, false, false, false, false, false, false, false, false, false, false, false, false, false, false, false, false, false, false, false, false, false, false, false, false, false, false, false, false, false, false, false, false, false, false, false, false, false, false, false, false, false, false, false, false, false, false, false, false, false, false, false, false]"
      - "decl f8: <20>"
      - "  retn aleo1qnr4dkkvkgfqph0vzc3y6z2eu975wnpz2925ntjccd5cfqxtyu8sta57j8"
      - "decl f9: <21>"
      - "  retn [0, 0, 0, 0, 0, 0, 0, 0, 0, 0, 0, 0, 0, 0, 0, 0, 0, 0, 0, 0, 0, 0, 0, 0, 0, 0, 0, 0, 0, 0, 0, 0]"
      - "decl f10: <22>"
      - "  retn aleo1qnr4dkkvkgfqph0vzc3y6z2eu975wnpz2925ntjccd5cfqxtyu8sta57j8"
      - "decl f11: <23>"
      - "  retn [false]"
      - "decl f12: <24>"
      - "  retn false"
      - "decl f13: <25>"
      - "  retn [0]"
      - "decl f14: <26>"
      - "  retn false"
      - "decl f15: <27>"
      - "  retn [false]"
      - "decl f16: <28>"
      - "  retn false"
      - "decl f17: <29>"
      - "  retn [0]"
      - "decl f18: <30>"
      - "  retn false"
      - "decl f19: <31>"
      - "  retn [false, false, false, false, false, false, false, false, false, false, false, false, false, false, false, false, false, false, false, false, false, false, false, false, false, false, false, false, false, false, false, false, false, false, false, false, false, false, false, false, false, false, false, false, false, false, false, false, false, false, false, false, false, false, false, false, false, false, false, false, false, false, false, false, false, false, false, false, false, false, false, false, false, false, false, false, false, false, false, false, false, false, false, false, false, false, false, false, false, false, false, false, false, false, false, false, false, false, false, false, false, false, false, false, false, false, false, false, false, false, false, false, false, false, false, false, false, false, false, false, false, false, false, false, false, false, false, false, false, false, false, false, false, false, false, false, false, false, false, false, false, false, false, false, false, false, false, false, false, false, false, false, false, false, false, false, false, false, false, false, false, false, false, false, false, false, false, false, false, false, false, false, false, false, false, false, false, false, false, false, false, false, false, false, false, false, false, false, false, false, false, false, false, false, false, false, false, false, false, false, false, false, false, false, false, false, false, false, false, false, false, false, false, false, false, false, false, false, false, false, false, false, false, false, false, false, false, false, false, false, false, false, false, false, false, false, false, false, false, false, false, false, false, false, false, false, false, false, false, false, false, false, false]"
      - "decl f20: <32>"
      - "  retn 'a'"
      - "decl f21: <33>"
      - "  retn [0, 0, 0, 0, 0, 0, 0, 0, 0, 0, 0, 0, 0, 0, 0, 0, 0, 0, 0, 0, 0, 0, 0, 0, 0, 0, 0, 0, 0, 0, 0, 0]"
      - "decl f22: <34>"
      - "  retn 'a'"
      - "decl f23: <35>"
      - "  retn [false, false, false, false, false, false, false, false, false, false, false, false, false, false, false, false, false, false, false, false, false, false, false, false, false, false, false, false, false, false, false, false, false, false, false, false, false, false, false, false, false, false, false, false, false, false, false, false, false, false, false, false, false, false, false, false, false, false, false, false, false, false, false, false, false, false, false, false, false, false, false, false, false, false, false, false, false, false, false, false, false, false, false, false, false, false, false, false, false, false, false, false, false, false, false, false, false, false, false, false, false, false, false, false, false, false, false, false, false, false, false, false, false, false, false, false, false, false, false, false, false, false, false, false, false, false, false, false, false, false, false, false, false, false, false, false, false, false, false, false, false, false, false, false, false, false, false, false, false, false, false, false, false, false, false, false, false, false, false, false, false, false, false, false, false, false, false, false, false, false, false, false, false, false, false, false, false, false, false, false, false, false, false, false, false, false, false, false, false, false, false, false, false, false, false, false, false, false, false, false, false, false, false, false, false, false, false, false, false, false, false, false, false, false, false, false, false, false, false, false, false, false, false, false, false, false, false, false, false, false, false, false, false, false, false, false, false, false, false, false, false, false, false, false, false, false, false, false, false, false, false, false, false]"
      - "decl f24: <36>"
      - "  retn 'a'"
      - "decl f25: <37>"
      - "  retn [0, 0, 0, 0, 0, 0, 0, 0, 0, 0, 0, 0, 0, 0, 0, 0, 0, 0, 0, 0, 0, 0, 0, 0, 0, 0, 0, 0, 0, 0, 0, 0]"
      - "decl f26: <38>"
      - "  retn 'a'"
      - "decl f27: <39>"
      - "  retn [false, false, false, false, false, false, false, false, false, false, false, false, false, false, false, false, false, false, false, false, false, false, false, false, false, false, false, false, false, false, false, false, false, false, false, false, false, false, false, false, false, false, false, false, false, false, false, false, false, false, false, false, false, false, false, false, false, false, false, false, false, false, false, false, false, false, false, false, false, false, false, false, false, false, false, false, false, false, false, false, false, false, false, false, false, false, false, false, false, false, false, false, false, false, false, false, false, false, false, false, false, false, false, false, false, false, false, false, false, false, false, false, false, false, false, false, false, false, false, false, false, false, false, false, false, false, false, false, false, false, false, false, false, false, false, false, false, false, false, false, false, false, false, false, false, false, false, false, false, false, false, false, false, false, false, false, false, false, false, false, false, false, false, false, false, false, false, false, false, false, false, false, false, false, false, false, false, false, false, false, false, false, false, false, false, false, false, false, false, false, false, false, false, false, false, false, false, false, false, false, false, false, false, false, false, false, false, false, false, false, false, false, false, false, false, false, false, false, false, false, false, false, false, false, false, false, false, false, false, false, false, false, false, false, false, false, false, false, false, false, false, false, false, false, false, false, false, false, false, false, false, false, false]"
      - "decl f28: <40>"
      - "  retn []"
      - "decl f29: <41>"
      - "  retn [0, 0, 0, 0, 0, 0, 0, 0, 0, 0, 0, 0, 0, 0, 0, 0, 0, 0, 0, 0, 0, 0, 0, 0, 0, 0, 0, 0, 0, 0, 0, 0]"
      - "decl f30: <42>"
      - "  retn []"
      - "decl f31: <43>"
      - "  retn [false, false, false, false, false, false, false, false, false, false, false, false, false, false, false, false, false, false, false, false, false, false, false, false, false, false, false, false, false, false, false, false, false, false, false, false, false, false, false, false, false, false, false, false, false, false, false, false, false, false, false, false, false, false, false, false, false, false, false, false, false, false, false, false, false, false, false, false, false, false, false, false, false, false, false, false, false, false, false, false, false, false, false, false, false, false, false, false, false, false, false, false, false, false, false, false, false, false, false, false, false, false, false, false, false, false, false, false, false, false, false, false, false, false, false, false, false, false, false, false, false, false, false, false, false, false, false, false, false, false, false, false, false, false, false, false, false, false, false, false, false, false, false, false, false, false, false, false, false, false, false, false, false, false, false, false, false, false, false, false, false, false, false, false, false, false, false, false, false, false, false, false, false, false, false, false, false, false, false, false, false, false, false, false, false, false, false, false, false, false, false, false, false, false, false, false, false, false, false, false, false, false, false, false, false, false, false, false, false, false, false, false, false, false, false, false, false, false, false, false, false, false, false, false, false, false, false, false, false, false, false, false, false, false, false, false, false, false, false, false, false, false, false, false, false, false, false, false, false, false, false, false, false]"
      - "decl f32: <44>"
      - "  retn []"
      - "decl f33: <45>"
      - "  retn [0, 0, 0, 0, 0, 0, 0, 0, 0, 0, 0, 0, 0, 0, 0, 0, 0, 0, 0, 0, 0, 0, 0, 0, 0, 0, 0, 0, 0, 0, 0, 0]"
      - "decl f34: <46>"
      - "  retn []"
      - "decl f35: <47>"
      - "  retn [false, false, false, false, false, false, false, false, false, false, false, false, false, false, false, false, false, false, false, false, false, false, false, false, false, false, false, false, false, false, false, false, false, false, false, false, false, false, false, false, false, false, false, false, false, false, false, false, false, false, false, false, false, false, false, false, false, false, false, false, false, false, false, false, false, false, false, false, false, false, false, false, false, false, false, false, false, false, false, false, false, false, false, false, false, false, false, false, false, false, false, false, false, false, false, false, false, false, false, false, false, false, false, false, false, false, false, false, false, false, false, false, false, false, false, false, false, false, false, false, false, false, false, false, false, false, false, false, false, false, false, false, false, false, false, false, false, false, false, false, false, false, false, false, false, false, false, false, false, false, false, false, false, false, false, false, false, false, false, false, false, false, false, false, false, false, false, false, false, false, false, false, false, false, false, false, false, false, false, false, false, false, false, false, false, false, false, false, false, false, false, false, false, false, false, false, false, false, false, false, false, false, false, false, false, false, false, false, false, false, false, false, false, false, false, false, false, false, false, false, false, false, false, false, false, false, false, false, false, false, false, false, false, false, false, false, false, false, false, false, false, false, false, false, false, false, false, false, false, false, false, false, false, false, false, false, false, false, false, false, false, false, false, false, false, false, false, false, false, false, false, false, false, false, false, false, false, false, false, false, false, false, false, false, false, false, false, false, false, false, false, false, false, false, false, false, false, false, false, false, false, false, false, false, false, false, false, false, false, false, false, false, false, false, false, false, false, false, false, false, false, false, false, false, false, false, false, false, false, false, false, false, false, false, false, false, false, false, false, false, false, false, false, false, false, false, false, false, false, false, false, false, false, false, false, false, false, false, false, false, false, false, false, false, false, false, false, false, false, false, false, false, false, false, false, false, false, false, false, false, false, false, false, false, false, false, false, false, false, false, false, false, false, false, false, false, false, false, false, false, false, false, false, false, false, false, false, false, false, false, false, false, false, false, false, false, false, false, false, false, false, false, false, false, false, false, false, false, false, false, false, false, false, false, false, false, false, false, false, false, false, false, false, false, false, false, false, false, false, false, false, false, false, false, false, false, false, false, false, false, false, false, false, false, false, false, false, false, false, false, false, false, false, false, false, false, false, false, false, false, false, false, false, false, false, false, false, false, false, false, false, false, false, false, false, false, false, false, false, false, false, false, false, false, false, false]"
      - "decl f36: <48>"
      - "  retn []group"
      - "decl f37: <49>"
      - "  retn [0, 0, 0, 0, 0, 0, 0, 0, 0, 0, 0, 0, 0, 0, 0, 0, 0, 0, 0, 0, 0, 0, 0, 0, 0, 0, 0, 0, 0, 0, 0, 0, 0, 0, 0, 0, 0, 0, 0, 0, 0, 0, 0, 0, 0, 0, 0, 0, 0, 0, 0, 0, 0, 0, 0, 0, 0, 0, 0, 0, 0, 0, 0, 0]"
      - "decl f38: <50>"
      - "  retn []group"
      - "decl f39: <51>"
      - "  retn [false, false, false, false, false, false, false, false, false, false, false, false, false, false, false, false, false, false, false, false, false, false, false, false, false, false, false, false, false, false, false, false, false, false, false, false, false, false, false, false, false, false, false, false, false, false, false, false, false, false, false, false, false, false, false, false, false, false, false, false, false, false, false, false, false, false, false, false, false, false, false, false, false, false, false, false, false, false, false, false, false, false, false, false, false, false, false, false, false, false, false, false, false, false, false, false, false, false, false, false, false, false, false, false, false, false, false, false, false, false, false, false, false, false, false, false, false, false, false, false, false, false, false, false, false, false, false, false, false, false, false, false, false, false, false, false, false, false, false, false, false, false, false, false, false, false, false, false, false, false, false, false, false, false, false, false, false, false, false, false, false, false, false, false, false, false, false, false, false, false, false, false, false, false, false, false, false, false, false, false, false, false, false, false, false, false, false, false, false, false, false, false, false, false, false, false, false, false, false, false, false, false, false, false, false, false, false, false, false, false, false, false, false, false, false, false, false, false, false, false, false, false, false, false, false, false, false, false, false, false, false, false, false, false, false, false, false, false, false, false, false, false, false, false, false, false, false, false, false, false, false, false, false, false, false, false, false, false, false, false, false, false, false, false, false, false, false, false, false, false, false, false, false, false, false, false, false, false, false, false, false, false, false, false, false, false, false, false, false, false, false, false, false, false, false, false, false, false, false, false, false, false, false, false, false, false, false, false, false, false, false, false, false, false, false, false, false, false, false, false, false, false, false, false, false, false, false, false, false, false, false, false, false, false, false, false, false, false, false, false, false, false, false, false, false, false, false, false, false, false, false, false, false, false, false, false, false, false, false, false, false, false, false, false, false, false, false, false, false, false, false, false, false, false, false, false, false, false, false, false, false, false, false, false, false, false, false, false, false, false, false, false, false, false, false, false, false, false, false, false, false, false, false, false, false, false, false, false, false, false, false, false, false, false, false, false, false, false, false, false, false, false, false, false, false, false, false, false, false, false, false, false, false, false, false, false, false, false, false, false, false, false, false, false, false, false, false, false, false, false, false, false, false, false, false, false, false, false, false, false, false, false, false, false, false, false, false, false, false, false, false, false, false, false, false, false, false, false, false, false, false, false, false, false, false, false, false, false, false, false, false, false, false, false, false, false, false, false, false, false, false, false, false, false, false, false]"
      - "decl f40: <52>"
      - "  retn []group"
      - "decl f41: <53>"
      - "  retn [0, 0, 0, 0, 0, 0, 0, 0, 0, 0, 0, 0, 0, 0, 0, 0, 0, 0, 0, 0, 0, 0, 0, 0, 0, 0, 0, 0, 0, 0, 0, 0, 0, 0, 0, 0, 0, 0, 0, 0, 0, 0, 0, 0, 0, 0, 0, 0, 0, 0, 0, 0, 0, 0, 0, 0, 0, 0, 0, 0, 0, 0, 0, 0]"
      - "decl f42: <54>"
      - "  retn []group"
      - "decl f43: <55>"
      - "  retn [false, false, false, false, false, false, false, false]"
      - "decl f44: <56>"
      - "  retn 0"
      - "decl f45: <57>"
      - "  retn [0]"
      - "decl f46: <58>"
      - "  retn 0"
      - "decl f47: <59>"
      - "  retn [false, false, false, false, false, false, false, false]"
      - "decl f48: <60>"
      - "  retn 0"
      - "decl f49: <61>"
      - "  retn [0]"
      - "decl f50: <62>"
      - "  retn 0"
      - "decl f51: <63>"
      - "  retn [false, false, false, false, false, false, false, false, false, false, false, false, false, false, false, false]"
      - "decl f52: <64>"
      - "  retn 0"
      - "decl f53: <65>"
      - "  retn [0, 0]"
      - "decl f54: <66>"
      - "  retn 0"
      - "decl f55: <67>"
      - "  retn [false, false, false, false, false, false, false, false, false, false, false, false, false, false, false, false]"
      - "decl f56: <68>"
      - "  retn 0"
      - "decl f57: <69>"
      - "  retn [0, 0]"
      - "decl f58: <70>"
      - "  retn 0"
      - "decl f59: <71>"
      - "  retn [false, false, false, false, false, false, false, false, false, false, false, false, false, false, false, false, false, false, false, false, false, false, false, false, false, false, false, false, false, false, false, false]"
      - "decl f60: <72>"
      - "  retn 0"
      - "decl f61: <73>"
      - "  retn [0, 0, 0, 0]"
      - "decl f62: <74>"
      - "  retn 0"
      - "decl f63: <75>"
      - "  retn [false, false, false, false, false, false, false, false, false, false, false, false, false, false, false, false, false, false, false, false, false, false, false, false, false, false, false, false, false, false, false, false]"
      - "decl f64: <76>"
      - "  retn 0"
      - "decl f65: <77>"
      - "  retn [0, 0, 0, 0]"
      - "decl f66: <78>"
      - "  retn 0"
      - "decl f67: <79>"
      - "  retn [false, false, false, false, false, false, false, false, false, false, false, false, false, false, false, false, false, false, false, false, false, false, false, false, false, false, false, false, false, false, false, false, false, false, false, false, false, false, false, false, false, false, false, false, false, false, false, false, false, false, false, false, false, false, false, false, false, false, false, false, false, false, false, false]"
      - "decl f68: <80>"
      - "  retn 0"
      - "decl f69: <81>"
      - "  retn [0, 0, 0, 0, 0, 0, 0, 0]"
      - "decl f70: <82>"
      - "  retn 0"
      - "decl f71: <83>"
      - "  retn [false, false, false, false, false, false, false, false, false, false, false, false, false, false, false, false, false, false, false, false, false, false, false, false, false, false, false, false, false, false, false, false, false, false, false, false, false, false, false, false, false, false, false, false, false, false, false, false, false, false, false, false, false, false, false, false, false, false, false, false, false, false, false, false]"
      - "decl f72: <84>"
      - "  retn 0"
      - "decl f73: <85>"
      - "  retn [0, 0, 0, 0, 0, 0, 0, 0]"
      - "decl f74: <86>"
      - "  retn 0"
      - "decl f75: <87>"
      - "  retn [false, false, false, false, false, false, false, false, false, false, false, false, false, false, false, false, false, false, false, false, false, false, false, false, false, false, false, false, false, false, false, false, false, false, false, false, false, false, false, false, false, false, false, false, false, false, false, false, false, false, false, false, false, false, false, false, false, false, false, false, false, false, false, false, false, false, false, false, false, false, false, false, false, false, false, false, false, false, false, false, false, false, false, false, false, false, false, false, false, false, false, false, false, false, false, false, false, false, false, false, false, false, false, false, false, false, false, false, false, false, false, false, false, false, false, false, false, false, false, false, false, false, false, false, false, false, false, false]"
      - "decl f76: <88>"
      - "  retn 0"
      - "decl f77: <89>"
      - "  retn [0, 0, 0, 0, 0, 0, 0, 0, 0, 0, 0, 0, 0, 0, 0, 0]"
      - "decl f78: <90>"
      - "  retn 0"
      - "decl f79: <91>"
      - "  retn [false, false, false, false, false, false, false, false, false, false, false, false, false, false, false, false, false, false, false, false, false, false, false, false, false, false, false, false, false, false, false, false, false, false, false, false, false, false, false, false, false, false, false, false, false, false, false, false, false, false, false, false, false, false, false, false, false, false, false, false, false, false, false, false, false, false, false, false, false, false, false, false, false, false, false, false, false, false, false, false, false, false, false, false, false, false, false, false, false, false, false, false, false, false, false, false, false, false, false, false, false, false, false, false, false, false, false, false, false, false, false, false, false, false, false, false, false, false, false, false, false, false, false, false, false, false, false, false]"
      - "decl f80: <92>"
      - "  retn 0"
      - "decl f81: <93>"
      - "  retn [0, 0, 0, 0, 0, 0, 0, 0, 0, 0, 0, 0, 0, 0, 0, 0]"
      - "decl f82: <94>"
      - "  retn 0"
      - "decl f83: <95>"
      - "  retn [false, false, false, false, false, false, false, false]"
      - "decl f84: <96>"
      - "  retn 0"
      - "decl f85: <97>"
      - "  retn [0]"
      - "decl f86: <98>"
      - "  retn 0"
      - "decl f87: <99>"
      - "  retn [false, false, false, false, false, false, false, false]"
      - "decl f88: <100>"
      - "  retn 0"
      - "decl f89: <101>"
      - "  retn [0]"
      - "decl f90: <102>"
      - "  retn 0"
      - "decl f91: <103>"
      - "  retn [false, false, false, false, false, false, false, false, false, false, false, false, false, false, false, false]"
      - "decl f92: <104>"
      - "  retn 0"
      - "decl f93: <105>"
      - "  retn [0, 0]"
      - "decl f94: <106>"
      - "  retn 0"
      - "decl f95: <107>"
      - "  retn [false, false, false, false, false, false, false, false, false, false, false, false, false, false, false, false]"
      - "decl f96: <108>"
      - "  retn 0"
      - "decl f97: <109>"
      - "  retn [0, 0]"
      - "decl f98: <110>"
      - "  retn 0"
      - "decl f99: <111>"
      - "  retn [false, false, false, false, false, false, false, false, false, false, false, false, false, false, false, false, false, false, false, false, false, false, false, false, false, false, false, false, false, false, false, false]"
      - "decl f100: <112>"
      - "  retn 0"
      - "decl f101: <113>"
      - "  retn [0, 0, 0, 0]"
      - "decl f102: <114>"
      - "  retn 0"
      - "decl f103: <115>"
      - "  retn [false, false, false, false, false, false, false, false, false, false, false, false, false, false, false, false, false, false, false, false, false, false, false, false, false, false, false, false, false, false, false, false]"
      - "decl f104: <116>"
      - "  retn 0"
      - "decl f105: <117>"
      - "  retn [0, 0, 0, 0]"
      - "decl f106: <118>"
      - "  retn 0"
      - "decl f107: <119>"
      - "  retn [false, false, false, false, false, false, false, false, false, false, false, false, false, false, false, false, false, false, false, false, false, false, false, false, false, false, false, false, false, false, false, false, false, false, false, false, false, false, false, false, false, false, false, false, false, false, false, false, false, false, false, false, false, false, false, false, false, false, false, false, false, false, false, false]"
      - "decl f108: <120>"
      - "  retn 0"
      - "decl f109: <121>"
      - "  retn [0, 0, 0, 0, 0, 0, 0, 0]"
      - "decl f110: <122>"
      - "  retn 0"
      - "decl f111: <123>"
      - "  retn [false, false, false, false, false, false, false, false, false, false, false, false, false, false, false, false, false, false, false, false, false, false, false, false, false, false, false, false, false, false, false, false, false, false, false, false, false, false, false, false, false, false, false, false, false, false, false, false, false, false, false, false, false, false, false, false, false, false, false, false, false, false, false, false]"
      - "decl f112: <124>"
      - "  retn 0"
      - "decl f113: <125>"
      - "  retn [0, 0, 0, 0, 0, 0, 0, 0]"
      - "decl f114: <126>"
      - "  retn 0"
      - "decl f115: <127>"
      - "  retn [false, false, false, false, false, false, false, false, false, false, false, false, false, false, false, false, false, false, false, false, false, false, false, false, false, false, false, false, false, false, false, false, false, false, false, false, false, false, false, false, false, false, false, false, false, false, false, false, false, false, false, false, false, false, false, false, false, false, false, false, false, false, false, false, false, false, false, false, false, false, false, false, false, false, false, false, false, false, false, false, false, false, false, false, false, false, false, false, false, false, false, false, false, false, false, false, false, false, false, false, false, false, false, false, false, false, false, false, false, false, false, false, false, false, false, false, false, false, false, false, false, false, false, false, false, false, false, false]"
      - "decl f116: <128>"
      - "  retn 0"
      - "decl f117: <129>"
      - "  retn [0, 0, 0, 0, 0, 0, 0, 0, 0, 0, 0, 0, 0, 0, 0, 0]"
      - "decl f118: <130>"
      - "  retn 0"
      - "decl f119: <131>"
      - "  retn [false, false, false, false, false, false, false, false, false, false, false, false, false, false, false, false, false, false, false, false, false, false, false, false, false, false, false, false, false, false, false, false, false, false, false, false, false, false, false, false, false, false, false, false, false, false, false, false, false, false, false, false, false, false, false, false, false, false, false, false, false, false, false, false, false, false, false, false, false, false, false, false, false, false, false, false, false, false, false, false, false, false, false, false, false, false, false, false, false, false, false, false, false, false, false, false, false, false, false, false, false, false, false, false, false, false, false, false, false, false, false, false, false, false, false, false, false, false, false, false, false, false, false, false, false, false, false, false]"
      - "decl f120: <132>"
      - "  retn 0"
      - "decl f121: <133>"
      - "  retn [0, 0, 0, 0, 0, 0, 0, 0, 0, 0, 0, 0, 0, 0, 0, 0]"
      - "decl f122: <134>"
      - "  retn 0"
      - ""
    output:
      - input_file: input/dummy.in
        output:
          registers:
            r0:
              type: bool
              value: "true"
<<<<<<< HEAD
    initial_ast: f5f6817273598e2b4d5079e57444d9e0dffc42c4f0de482e31e3f164552cb95f
    imports_resolved_ast: dd9c9ee31f0208a0392a627c50ca163de80ed5c7c225f757a1edaf7986ccadaf
    canonicalized_ast: 572ce2f04788074902d4b17b21f457ed0572f8647008e6d768c7940f2003bda0
    type_inferenced_ast: 5535896d0885c1b335f8a7be6761a2c0dd13e9a6d78efbf734a24345e86ecdf6
=======
    initial_ast: dba739f26d3ca3cedd1d6a0cb241bf26b567b00d0832f8c85ec5b5ea8f0d6a51
    imports_resolved_ast: a62345a85e7039710dd259ce73ad7e659a9c23354d4369659c0bc6b9ca38103b
    canonicalized_ast: 5090f2d1a82294ff238e07a9119cb6f6495627a623d71962982b45afd69323c5
    type_inferenced_ast: c10c65dc4be9eab8cf515d0d10f0a2c47cf9ba45b878d3c0372bca3a1a3d63d4
>>>>>>> d621ee72
<|MERGE_RESOLUTION|>--- conflicted
+++ resolved
@@ -277,14 +277,7 @@
             r0:
               type: bool
               value: "true"
-<<<<<<< HEAD
-    initial_ast: f5f6817273598e2b4d5079e57444d9e0dffc42c4f0de482e31e3f164552cb95f
-    imports_resolved_ast: dd9c9ee31f0208a0392a627c50ca163de80ed5c7c225f757a1edaf7986ccadaf
-    canonicalized_ast: 572ce2f04788074902d4b17b21f457ed0572f8647008e6d768c7940f2003bda0
-    type_inferenced_ast: 5535896d0885c1b335f8a7be6761a2c0dd13e9a6d78efbf734a24345e86ecdf6
-=======
-    initial_ast: dba739f26d3ca3cedd1d6a0cb241bf26b567b00d0832f8c85ec5b5ea8f0d6a51
-    imports_resolved_ast: a62345a85e7039710dd259ce73ad7e659a9c23354d4369659c0bc6b9ca38103b
-    canonicalized_ast: 5090f2d1a82294ff238e07a9119cb6f6495627a623d71962982b45afd69323c5
-    type_inferenced_ast: c10c65dc4be9eab8cf515d0d10f0a2c47cf9ba45b878d3c0372bca3a1a3d63d4
->>>>>>> d621ee72
+    initial_ast: 9bf75294e8fd5bd17c36c6c6274b7688d7f9a074ddd2d2f217519521962527e6
+    imports_resolved_ast: 9d2d41fb63d8330da986d866ebe7315c9a149f3e013910825ffb46bec99d2b8f
+    canonicalized_ast: a55cd443449f877c9997f5e0153a031b4f40b196a828b6e1ad060f21b3e30527
+    type_inferenced_ast: 9184de0b325f5d3037a978206ed6f11780517db884f0307ac7e5595fc0cb8468