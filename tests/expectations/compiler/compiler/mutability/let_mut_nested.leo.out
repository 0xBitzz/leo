--- conflicted
+++ resolved
@@ -267,14 +267,7 @@
             r0:
               type: bool
               value: "true"
-<<<<<<< HEAD
-    initial_ast: ef6d5ec3bc379c41c0d3aa563f4b6c04aa9ce0d666108bc527dd8cfacf13fc90
-    imports_resolved_ast: 6e29f91e734b1990751e525cabc3290b1b4ca70c7cb70e9bab51a9e5cf3e34ef
-    canonicalized_ast: 6e29f91e734b1990751e525cabc3290b1b4ca70c7cb70e9bab51a9e5cf3e34ef
-    type_inferenced_ast: 4fa3f0bad5357a3cb940cd190f0ca2956ca0d19c0de4c3ffe0ba0b255b8b6408
-=======
-    initial_ast: cdbae7155a605548d2dcb1718b53f9d3bf72d524a0acfa6c69fb722d19aba630
-    imports_resolved_ast: cbd4d19d95a546d462ce5a1e3fbcc8376ba5ef776f4f2d642f83eaa1729b2a9c
-    canonicalized_ast: cbd4d19d95a546d462ce5a1e3fbcc8376ba5ef776f4f2d642f83eaa1729b2a9c
-    type_inferenced_ast: f88a23f6262fafdb0acbdfe0dea700e3462d42df2323b3cd956a70e5eddd21b7
->>>>>>> d621ee72
+    initial_ast: 412bcf2e8d39f09fef1d7a886b62697185245299eb6fd199fce6d5a268e13342
+    imports_resolved_ast: 0d8bba012584ec2206af88e8d6e58aad1936ed55e76979c5e39d523dddb91a61
+    canonicalized_ast: 0d8bba012584ec2206af88e8d6e58aad1936ed55e76979c5e39d523dddb91a61
+    type_inferenced_ast: 7de9ac247c2c844a9694d1bc34416f0c9e5249c10d29afaec62119b17891d6db