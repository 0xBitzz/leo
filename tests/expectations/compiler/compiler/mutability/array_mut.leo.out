--- conflicted
+++ resolved
@@ -16,14 +16,7 @@
             r0:
               type: bool
               value: "true"
-<<<<<<< HEAD
     initial_ast: e2046cf08c5ae46c24a0c8acf9af2909b7c01e42e91e6969ba58f3cd4098aacd
-    imports_resolved_ast: e2046cf08c5ae46c24a0c8acf9af2909b7c01e42e91e6969ba58f3cd4098aacd
-    canonicalized_ast: e2046cf08c5ae46c24a0c8acf9af2909b7c01e42e91e6969ba58f3cd4098aacd
-    type_inferenced_ast: 2ea693c2a252877613af725baecf49957403d5674fcf75c714f0201874a4e024
-=======
-    initial_ast: 3ba284ff6893de7ffb6f90092f7c39cefd51c61022e827842fc7d4be7ed72dcd
-    imports_resolved_ast: 14a7cef24a2e364705a53949f6b289a21fe080df6c5f4929526d66416d890ba0
-    canonicalized_ast: 14a7cef24a2e364705a53949f6b289a21fe080df6c5f4929526d66416d890ba0
-    type_inferenced_ast: 75e7aeda9fc0e14e5ad3ab24f5dd5a97016ef7df630e9a94950f45653a336fda
->>>>>>> a5f74195
+    imports_resolved_ast: 15829658cf4067993b8056b282a6fc16c5721209b3994aa18bb5f6964d1ea0e5
+    canonicalized_ast: 15829658cf4067993b8056b282a6fc16c5721209b3994aa18bb5f6964d1ea0e5
+    type_inferenced_ast: 08d939c66e568a20fb2ffd534d5f61742c653b9dde458a016136473f4d5df528