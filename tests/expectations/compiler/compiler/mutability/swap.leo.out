---
namespace: Compile
expectation: Pass
outputs:
  - circuit:
      num_public_variables: 0
      num_private_variables: 128
      num_constraints: 128
      at: dca2557ab853a4fe256b22d1de8eb86a1618f6cfad1fca553412c2a61d11de88
      bt: a69fa67eec7bd0d0529395c16d00994756287753e167fe4d7b014e57d0ab547a
      ct: b5cfc76ecbc4b5c55629e899e055435df5729cbd9fb50095a9a43ff3c3679522
    ir:
      - "decl f0: <0>"
      - "  store &v1, ((v0), (), (), ())"
      - "  store &v3, [1, 0]"
      - "  call &v4, f1, v2, 0, 1"
      - "  store &v5, v4"
      - "  aget &v6, v5, 0"
      - "  eq &v7, 1, v6"
      - "  aget &v8, v5, 1"
      - "  eq &v9, 0, v8"
      - "  and &v10, v7, v9"
      - "  retn v10"
      - "decl f1: <11>"
      - "  aget &v14, v11, v12"
      - "  store &v15, v14"
      - "  aget &v16, v11, v13"
      - "  aget &v17, v11, v12"
      - "  aset &v11, v12, v16"
      - "  store &v11, v11"
      - "  aget &v18, v11, v13"
      - "  aset &v11, v13, v15"
      - "  store &v11, v11"
      - "  retn v11"
      - ""
    output:
      - input_file: input/dummy.in
        output:
          registers:
            r0:
              type: bool
              value: "false"
<<<<<<< HEAD
    initial_ast: 8a2bffcd4f366efcbf8c4e4a889456150b273ca268b3beb3b9a60644558976d7
    imports_resolved_ast: 8a2bffcd4f366efcbf8c4e4a889456150b273ca268b3beb3b9a60644558976d7
    canonicalized_ast: 8a2bffcd4f366efcbf8c4e4a889456150b273ca268b3beb3b9a60644558976d7
    type_inferenced_ast: eb44209452102c6203a203e03ddc127bc1888adecf830d587e561b2b8530e540
=======
    initial_ast: abe0177ae796b70cfdd8c6d30fcd5a9d713e3d16fccfdf63853ea6f0a8a9df54
    imports_resolved_ast: f242a960a1f738a38490e838a07774dbff06dbfd1720a7d540d2496c896f5492
    canonicalized_ast: f242a960a1f738a38490e838a07774dbff06dbfd1720a7d540d2496c896f5492
    type_inferenced_ast: 85d4d182db4ef32e4fbf510820c9cb7689498b14d465c2a94d8c38dc6161475e
>>>>>>> 0e96bf8d
<|MERGE_RESOLUTION|>--- conflicted
+++ resolved
@@ -4,35 +4,11 @@
 outputs:
   - circuit:
       num_public_variables: 0
-      num_private_variables: 128
-      num_constraints: 128
-      at: dca2557ab853a4fe256b22d1de8eb86a1618f6cfad1fca553412c2a61d11de88
-      bt: a69fa67eec7bd0d0529395c16d00994756287753e167fe4d7b014e57d0ab547a
-      ct: b5cfc76ecbc4b5c55629e899e055435df5729cbd9fb50095a9a43ff3c3679522
-    ir:
-      - "decl f0: <0>"
-      - "  store &v1, ((v0), (), (), ())"
-      - "  store &v3, [1, 0]"
-      - "  call &v4, f1, v2, 0, 1"
-      - "  store &v5, v4"
-      - "  aget &v6, v5, 0"
-      - "  eq &v7, 1, v6"
-      - "  aget &v8, v5, 1"
-      - "  eq &v9, 0, v8"
-      - "  and &v10, v7, v9"
-      - "  retn v10"
-      - "decl f1: <11>"
-      - "  aget &v14, v11, v12"
-      - "  store &v15, v14"
-      - "  aget &v16, v11, v13"
-      - "  aget &v17, v11, v12"
-      - "  aset &v11, v12, v16"
-      - "  store &v11, v11"
-      - "  aget &v18, v11, v13"
-      - "  aset &v11, v13, v15"
-      - "  store &v11, v11"
-      - "  retn v11"
-      - ""
+      num_private_variables: 127
+      num_constraints: 127
+      at: e89e71bb78cba20472e8ebfaeb36e6a9564861cf2b14846eb695a5937149dbfb
+      bt: 16d04f802c27d778734e07a0126cae3f096bc4e2e0b4362fe5687a338f1dece5
+      ct: acfbc6fdb7a3696d43be3cd62939a9731cb8b11c215564c52b3c67343cbda41f
     output:
       - input_file: input/dummy.in
         output:
@@ -40,14 +16,7 @@
             r0:
               type: bool
               value: "false"
-<<<<<<< HEAD
-    initial_ast: 8a2bffcd4f366efcbf8c4e4a889456150b273ca268b3beb3b9a60644558976d7
-    imports_resolved_ast: 8a2bffcd4f366efcbf8c4e4a889456150b273ca268b3beb3b9a60644558976d7
-    canonicalized_ast: 8a2bffcd4f366efcbf8c4e4a889456150b273ca268b3beb3b9a60644558976d7
-    type_inferenced_ast: eb44209452102c6203a203e03ddc127bc1888adecf830d587e561b2b8530e540
-=======
     initial_ast: abe0177ae796b70cfdd8c6d30fcd5a9d713e3d16fccfdf63853ea6f0a8a9df54
     imports_resolved_ast: f242a960a1f738a38490e838a07774dbff06dbfd1720a7d540d2496c896f5492
     canonicalized_ast: f242a960a1f738a38490e838a07774dbff06dbfd1720a7d540d2496c896f5492
-    type_inferenced_ast: 85d4d182db4ef32e4fbf510820c9cb7689498b14d465c2a94d8c38dc6161475e
->>>>>>> 0e96bf8d
+    type_inferenced_ast: 85d4d182db4ef32e4fbf510820c9cb7689498b14d465c2a94d8c38dc6161475e