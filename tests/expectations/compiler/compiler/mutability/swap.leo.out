--- conflicted
+++ resolved
@@ -17,13 +17,7 @@
               type: bool
               value: "false"
     initial_ast: 8888a16a8600510babfece7ba37af15cf16c7bc5d52847aa9aab68a794a01466
-<<<<<<< HEAD
+    ir: 13118bf2254294097962f448160e8df715fd68f9dbb10402d8a745b17fa60fab
     imports_resolved_ast: 8c299b3f08e7a4840cbbd8aa77824c6c234a7bc7978ead64b3e7d4447f1afb0e
     canonicalized_ast: 8c299b3f08e7a4840cbbd8aa77824c6c234a7bc7978ead64b3e7d4447f1afb0e
-    type_inferenced_ast: ce833025cc98cdcdaddb9536f0bda2eafab4bccfc60a335d46c8caa8b01c4468
-=======
-    ir: 13118bf2254294097962f448160e8df715fd68f9dbb10402d8a745b17fa60fab
-    imports_resolved_ast: a68bf4469287eaf36db28b308a74485fdca7432cbbf68b5499568ebaed258558
-    canonicalized_ast: a68bf4469287eaf36db28b308a74485fdca7432cbbf68b5499568ebaed258558
-    type_inferenced_ast: 468fcfbf3fee0b46c457d4a7be0df512dd38d4e59360d169d189f68ee68a48c5
->>>>>>> 3626fbdb
+    type_inferenced_ast: ce833025cc98cdcdaddb9536f0bda2eafab4bccfc60a335d46c8caa8b01c4468