--- conflicted
+++ resolved
@@ -4,11 +4,11 @@
 outputs:
   - circuit:
       num_public_variables: 0
-      num_private_variables: 194
-      num_constraints: 196
-      at: e541704c7ea8f431a87faf85b350198a75b778e0d8d5265c70fddfe0af1f8b9c
-      bt: 142057459118f932fcff0c28b2ae03f15ee5d56f56218b207c08ec9b8b589ae2
-      ct: a4a14c404d1805e8103283b313f9aa11c4ef44d8540dd57894d03bfc4c54951a
+      num_private_variables: 1851
+      num_constraints: 2308
+      at: 6a5f8a1c8d41b7e759d1259a686595b6397c4a4b5a8e655f62e637db21ca7909
+      bt: 9a02f9052eb091bfced9221fda8900f1a0d1249b30bcc4b9e841d2defc978bc3
+      ct: 3300eecdc155247c334e5290e13cf9906b58cbc1c2984cd7d623372f1fbe4e50
     ir:
       - "decl f0: <0>"
       - "  store &v1, ((v0), (), (), ())"
@@ -279,14 +279,7 @@
             r0:
               type: "[u32; 3]"
               value: "[1, 5, 0]"
-<<<<<<< HEAD
-    initial_ast: ba3b868de5bcad48b5eb6e5ae7f946f7292469d18b07bf743fd476987ff4e6cc
-    imports_resolved_ast: 9eb175afbc8e23a09a9339eae21da0371e0fd3adbb93d15a331c7570aeba0fa1
-    canonicalized_ast: 5d7ae019ba952eb34c4a9ef59decf50c08832af9cf6d6f4dc2651b49e5bd22e5
-    type_inferenced_ast: 36af64bc3052cc455c64ef8e342baf66bb6d63f211bf1378f2c58f7310c7be2d
-=======
-    initial_ast: 365d274ff97fa516143808ebfaf536830bfeec7962d16497e60f383c8f22faa9
-    imports_resolved_ast: f2f7f0c7aed64bf5d2fa5bf7e0925192acba1fbc8e53b3120d2e82e84c9738f1
-    canonicalized_ast: 588a356403c626a65c7d6b8a9167db55aa12d594a11640c627078f28283a7df3
-    type_inferenced_ast: 31914955c854e7e485114899771c354aadf13b1d53cc1b1c092fa4b7ce1b8f7a
->>>>>>> d621ee72
+    initial_ast: b67dc9f7960c40ebc40569359a60183ce6bb5db7c733218588164b1805d0460b
+    imports_resolved_ast: a27071699783f1f4b5d9c56b4322b538b38ed8acd2ec223ab8dcd298603f9097
+    canonicalized_ast: 9b21b752a1ec74b132ca8b9eca1ac9d5ba1d525b487d63667beab13ba6a9d5ff
+    type_inferenced_ast: cdfc8916aaf9bc794d354416a8c4a7068b86bf796a84325274b91fe82cab7d9f